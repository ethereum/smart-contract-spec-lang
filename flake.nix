{
  description = "act";

  inputs = {
    flake-utils.url = "github:numtide/flake-utils";
    nixpkgs.url = "github:nixos/nixpkgs";
    hevmUpstream = {
<<<<<<< HEAD
      url = "github:ethereum/hevm/ef70fd5343c450a5e0189dcb6fed55f216cc425e";
=======
      url = "github:ethereum/hevm";
>>>>>>> 47404a27
      inputs.nixpkgs.follows = "nixpkgs";
    };
  };

  outputs = { self, nixpkgs, flake-utils, hevmUpstream, ... }:
    flake-utils.lib.eachDefaultSystem (system:
      let
        pkgs = nixpkgs.legacyPackages.${system};
        gitignore = pkgs.nix-gitignore.gitignoreSourcePure [ ./.gitignore ];
	myHaskellPackages = pkgs.haskellPackages.override {
          overrides = self: super: rec {
	    hevm = hevmUpstream.packages.${system}.noTests;
          };
	};
        act = (myHaskellPackages.callCabal2nixWithOptions "act" (gitignore ./src) "-fci" {})
          .overrideAttrs (attrs : {
            buildInputs = attrs.buildInputs ++ [ pkgs.z3 pkgs.cvc5 ];
          });
      in rec {
        packages.act = act;
        packages.default = packages.act;

        apps.act = flake-utils.lib.mkApp { drv = packages.act; };
        apps.default = apps.act;

        devShell = with pkgs;
          let libraryPath = "${lib.makeLibraryPath [ libff secp256k1 gmp ]}";
          in myHaskellPackages.shellFor {
          packages = _: [ act ];
          buildInputs = with pkgs.haskellPackages; [
            cabal-install
            haskell-language-server
            pkgs.jq
            pkgs.z3
            pkgs.cvc5
            pkgs.coq
            pkgs.solc
            pkgs.mdbook
            pkgs.mdbook-mermaid
            pkgs.mdbook-katex
          ];
          withHoogle = true;
          shellHook = ''
            export PATH=$(pwd)/bin:$PATH
	    export DYLD_LIBRARY_PATH="${libraryPath}"
          '';
        };
      }
  );
}<|MERGE_RESOLUTION|>--- conflicted
+++ resolved
@@ -5,11 +5,7 @@
     flake-utils.url = "github:numtide/flake-utils";
     nixpkgs.url = "github:nixos/nixpkgs";
     hevmUpstream = {
-<<<<<<< HEAD
-      url = "github:ethereum/hevm/ef70fd5343c450a5e0189dcb6fed55f216cc425e";
-=======
       url = "github:ethereum/hevm";
->>>>>>> 47404a27
       inputs.nixpkgs.follows = "nixpkgs";
     };
   };
