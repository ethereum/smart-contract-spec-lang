--- conflicted
+++ resolved
@@ -4,13 +4,8 @@
   inputs = {
     flake-utils.url = "github:numtide/flake-utils";
     nixpkgs.url = "github:nixos/nixpkgs/nixpkgs-unstable";
-<<<<<<< HEAD
-    hevmUpstream = {
-      url = "github:ethereum/hevm/6f87c03094b6c67a678d15e9b6e6bcf49bdb2186";
-=======
     hevm = {
       url = "github:ethereum/hevm/dynamic-flake-output";
->>>>>>> 151d988c
       inputs.nixpkgs.follows = "nixpkgs";
     };
   };
