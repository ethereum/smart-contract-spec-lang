{
  "nodes": {
    "cabal-head": {
      "flake": false,
      "locked": {
        "lastModified": 1691811891,
        "narHash": "sha256-e/dXo93pNSva1aKDpuO392Nig1M51Us96Qm0Peb/3bQ=",
        "owner": "haskell",
        "repo": "cabal",
        "rev": "e77f13945d66fb829525c7249d97a6ad29fc701b",
        "type": "github"
      },
      "original": {
        "owner": "haskell",
        "repo": "cabal",
        "type": "github"
      }
    },
    "ethereum-tests": {
      "flake": false,
      "locked": {
        "lastModified": 1682506704,
        "narHash": "sha256-PyFZhdUQRUbmohoMS+w41rmSFfKeTO2RqHLetWlU4Jw=",
        "owner": "ethereum",
        "repo": "tests",
        "rev": "b25623d4d7df10e38498cace7adc7eb413c4b20d",
        "type": "github"
      },
      "original": {
        "owner": "ethereum",
        "ref": "v12.2",
        "repo": "tests",
        "type": "github"
      }
    },
    "flake-compat": {
      "flake": false,
      "locked": {
        "lastModified": 1673956053,
        "narHash": "sha256-4gtG9iQuiKITOjNQQeQIpoIB6b16fm+504Ch3sNKLd8=",
        "owner": "edolstra",
        "repo": "flake-compat",
        "rev": "35bb57c0c8d8b62bbfd284272c928ceb64ddbde9",
        "type": "github"
      },
      "original": {
        "owner": "edolstra",
        "repo": "flake-compat",
        "type": "github"
      }
    },
    "flake-utils": {
      "inputs": {
        "systems": "systems"
      },
      "locked": {
        "lastModified": 1681202837,
        "narHash": "sha256-H+Rh19JDwRtpVPAWp64F+rlEtxUWBAQW28eAi3SRSzg=",
        "owner": "numtide",
        "repo": "flake-utils",
        "rev": "cfacdce06f30d2b68473a46042957675eebb3401",
        "type": "github"
      },
      "original": {
        "owner": "numtide",
        "repo": "flake-utils",
        "type": "github"
      }
    },
    "flake-utils_2": {
      "locked": {
        "lastModified": 1678901627,
        "narHash": "sha256-U02riOqrKKzwjsxc/400XnElV+UtPUQWpANPlyazjH0=",
        "owner": "numtide",
        "repo": "flake-utils",
        "rev": "93a2b84fc4b70d9e089d029deacc3583435c2ed6",
        "type": "github"
      },
      "original": {
        "owner": "numtide",
        "repo": "flake-utils",
        "type": "github"
      }
    },
    "flake-utils_3": {
      "locked": {
        "lastModified": 1644229661,
        "narHash": "sha256-1YdnJAsNy69bpcjuoKdOYQX0YxZBiCYZo4Twxerqv7k=",
        "owner": "numtide",
        "repo": "flake-utils",
        "rev": "3cecb5b042f7f209c56ffd8371b2711a290ec797",
        "type": "github"
      },
      "original": {
        "owner": "numtide",
        "repo": "flake-utils",
        "type": "github"
      }
    },
    "foundry": {
      "inputs": {
        "flake-utils": "flake-utils_3",
        "nixpkgs": "nixpkgs"
      },
      "locked": {
        "lastModified": 1677921223,
        "narHash": "sha256-TsrPW+VfLu19dYm4uuAaM9LLHm30iZiyW1+0mbFgwbk=",
        "owner": "shazow",
        "repo": "foundry.nix",
        "rev": "79df1481c10789570c40749a4c8f8aada16f2eea",
        "type": "github"
      },
      "original": {
        "owner": "shazow",
        "ref": "monthly",
        "repo": "foundry.nix",
        "type": "github"
      }
    },
    "hevmUpstream": {
      "inputs": {
        "cabal-head": "cabal-head",
        "ethereum-tests": "ethereum-tests",
        "flake-compat": "flake-compat",
        "flake-utils": "flake-utils_2",
        "foundry": "foundry",
        "nixpkgs": [
          "nixpkgs"
        ],
        "solidity": "solidity"
      },
      "locked": {
<<<<<<< HEAD
        "lastModified": 1694185101,
        "narHash": "sha256-80Eo/053sl1zLmRTGxqTvGM+y0IM5uZndH/REz7JJv0=",
        "owner": "ethereum",
        "repo": "hevm",
        "rev": "ef70fd5343c450a5e0189dcb6fed55f216cc425e",
=======
        "lastModified": 1695059034,
        "narHash": "sha256-LqQBLQ5Pl2xDUKqiiRF1iGRWFxTlgrf4SemusvxsnBM=",
        "owner": "ethereum",
        "repo": "hevm",
        "rev": "fb7c953cc108f7b2350d1e8ab7212dcf38f309f2",
>>>>>>> 47404a27
        "type": "github"
      },
      "original": {
        "owner": "ethereum",
        "repo": "hevm",
<<<<<<< HEAD
        "rev": "ef70fd5343c450a5e0189dcb6fed55f216cc425e",
=======
>>>>>>> 47404a27
        "type": "github"
      }
    },
    "nixpkgs": {
      "locked": {
        "lastModified": 1666753130,
        "narHash": "sha256-Wff1dGPFSneXJLI2c0kkdWTgxnQ416KE6X4KnFkgPYQ=",
        "owner": "NixOS",
        "repo": "nixpkgs",
        "rev": "f540aeda6f677354f1e7144ab04352f61aaa0118",
        "type": "github"
      },
      "original": {
        "id": "nixpkgs",
        "type": "indirect"
      }
    },
    "nixpkgs_2": {
      "locked": {
        "lastModified": 1684164265,
        "narHash": "sha256-ZqNSKSQM12040taiRvSgqwUCPlN1qZAw6nYniYuY1hs=",
        "owner": "nixos",
        "repo": "nixpkgs",
        "rev": "872c89e5a754a04058b4531e54897db5ca734100",
        "type": "github"
      },
      "original": {
        "owner": "nixos",
        "repo": "nixpkgs",
        "type": "github"
      }
    },
    "root": {
      "inputs": {
        "flake-utils": "flake-utils",
        "hevmUpstream": "hevmUpstream",
        "nixpkgs": "nixpkgs_2"
      }
    },
    "solidity": {
      "flake": false,
      "locked": {
        "lastModified": 1670421565,
        "narHash": "sha256-VCZDKQHnMsXu+ucsT5BLPYQoZ2FYjpyGbDVoDYjr1W8=",
        "owner": "ethereum",
        "repo": "solidity",
        "rev": "1c8745c54a239d20b6fb0f79a8bd2628d779b27e",
        "type": "github"
      },
      "original": {
        "owner": "ethereum",
        "repo": "solidity",
        "rev": "1c8745c54a239d20b6fb0f79a8bd2628d779b27e",
        "type": "github"
      }
    },
    "systems": {
      "locked": {
        "lastModified": 1681028828,
        "narHash": "sha256-Vy1rq5AaRuLzOxct8nz4T6wlgyUR7zLU309k9mBC768=",
        "owner": "nix-systems",
        "repo": "default",
        "rev": "da67096a3b9bf56a91d16901293e51ba5b49a27e",
        "type": "github"
      },
      "original": {
        "owner": "nix-systems",
        "repo": "default",
        "type": "github"
      }
    }
  },
  "root": "root",
  "version": 7
}<|MERGE_RESOLUTION|>--- conflicted
+++ resolved
@@ -130,28 +130,16 @@
         "solidity": "solidity"
       },
       "locked": {
-<<<<<<< HEAD
-        "lastModified": 1694185101,
-        "narHash": "sha256-80Eo/053sl1zLmRTGxqTvGM+y0IM5uZndH/REz7JJv0=",
-        "owner": "ethereum",
-        "repo": "hevm",
-        "rev": "ef70fd5343c450a5e0189dcb6fed55f216cc425e",
-=======
         "lastModified": 1695059034,
         "narHash": "sha256-LqQBLQ5Pl2xDUKqiiRF1iGRWFxTlgrf4SemusvxsnBM=",
         "owner": "ethereum",
         "repo": "hevm",
         "rev": "fb7c953cc108f7b2350d1e8ab7212dcf38f309f2",
->>>>>>> 47404a27
         "type": "github"
       },
       "original": {
         "owner": "ethereum",
         "repo": "hevm",
-<<<<<<< HEAD
-        "rev": "ef70fd5343c450a5e0189dcb6fed55f216cc425e",
-=======
->>>>>>> 47404a27
         "type": "github"
       }
     },
