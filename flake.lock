{
  "nodes": {
    "cabal-head": {
      "flake": false,
      "locked": {
        "lastModified": 1693777827,
        "narHash": "sha256-zMwVwTztoQGrNIJSxSdVJjYN77rleRjpC+K5AoIl7po=",
        "owner": "haskell",
        "repo": "cabal",
        "rev": "24a4603eebfcf7730f00bb69a02d1568990798d5",
        "type": "github"
      },
      "original": {
        "owner": "haskell",
        "repo": "cabal",
        "type": "github"
      }
    },
    "ethereum-tests": {
      "flake": false,
      "locked": {
        "lastModified": 1682506704,
        "narHash": "sha256-PyFZhdUQRUbmohoMS+w41rmSFfKeTO2RqHLetWlU4Jw=",
        "owner": "ethereum",
        "repo": "tests",
        "rev": "b25623d4d7df10e38498cace7adc7eb413c4b20d",
        "type": "github"
      },
      "original": {
        "owner": "ethereum",
        "ref": "v12.2",
        "repo": "tests",
        "type": "github"
      }
    },
    "flake-compat": {
      "flake": false,
      "locked": {
        "lastModified": 1673956053,
        "narHash": "sha256-4gtG9iQuiKITOjNQQeQIpoIB6b16fm+504Ch3sNKLd8=",
        "owner": "edolstra",
        "repo": "flake-compat",
        "rev": "35bb57c0c8d8b62bbfd284272c928ceb64ddbde9",
        "type": "github"
      },
      "original": {
        "owner": "edolstra",
        "repo": "flake-compat",
        "type": "github"
      }
    },
    "flake-utils": {
      "inputs": {
        "systems": "systems"
      },
      "locked": {
        "lastModified": 1694529238,
        "narHash": "sha256-zsNZZGTGnMOf9YpHKJqMSsa0dXbfmxeoJ7xHlrt+xmY=",
        "owner": "numtide",
        "repo": "flake-utils",
        "rev": "ff7b65b44d01cf9ba6a71320833626af21126384",
        "type": "github"
      },
      "original": {
        "owner": "numtide",
        "repo": "flake-utils",
        "type": "github"
      }
    },
    "flake-utils_2": {
      "inputs": {
        "systems": "systems_2"
      },
      "locked": {
        "lastModified": 1692799911,
        "narHash": "sha256-3eihraek4qL744EvQXsK1Ha6C3CR7nnT8X2qWap4RNk=",
        "owner": "numtide",
        "repo": "flake-utils",
        "rev": "f9e7cf818399d17d347f847525c5a5a8032e4e44",
        "type": "github"
      },
      "original": {
        "owner": "numtide",
        "repo": "flake-utils",
        "type": "github"
      }
    },
    "flake-utils_3": {
      "locked": {
        "lastModified": 1644229661,
        "narHash": "sha256-1YdnJAsNy69bpcjuoKdOYQX0YxZBiCYZo4Twxerqv7k=",
        "owner": "numtide",
        "repo": "flake-utils",
        "rev": "3cecb5b042f7f209c56ffd8371b2711a290ec797",
        "type": "github"
      },
      "original": {
        "owner": "numtide",
        "repo": "flake-utils",
        "type": "github"
      }
    },
    "foundry": {
      "inputs": {
        "flake-utils": "flake-utils_3",
        "nixpkgs": "nixpkgs"
      },
      "locked": {
        "lastModified": 1691140388,
        "narHash": "sha256-AH3fx2VFGPRSOjnuakab4T4AdUstwTnFTbnkoU4df8Q=",
        "owner": "shazow",
        "repo": "foundry.nix",
        "rev": "6089aad0ef615ac8c7b0c948d6052fa848c99523",
        "type": "github"
      },
      "original": {
        "owner": "shazow",
        "ref": "monthly",
        "repo": "foundry.nix",
        "type": "github"
      }
    },
    "hevmUpstream": {
      "inputs": {
        "cabal-head": "cabal-head",
        "ethereum-tests": "ethereum-tests",
        "flake-compat": "flake-compat",
        "flake-utils": "flake-utils_2",
        "foundry": "foundry",
        "nixpkgs": [
          "nixpkgs"
        ],
        "solidity": "solidity"
      },
      "locked": {
<<<<<<< HEAD
        "lastModified": 1696325975,
        "narHash": "sha256-EFOHYB9bmMC/r1M3nIMT7p+7Agw8JI6FbrF9Ozdg400=",
        "owner": "ethereum",
        "repo": "hevm",
        "rev": "c5e40507c35e6f2119aeb5f0740dc3564100ebdc",
=======
        "lastModified": 1697630766,
        "narHash": "sha256-mIjEe8hBILwGCiBX9eD7eQcpu364BTNSMA0fCSqF2ao=",
        "owner": "ethereum",
        "repo": "hevm",
        "rev": "3a52ccf6571106ce80f5528a9a0bc3ed2af26681",
>>>>>>> 05f43516
        "type": "github"
      },
      "original": {
        "owner": "ethereum",
        "repo": "hevm",
        "type": "github"
      }
    },
    "nixpkgs": {
      "locked": {
        "lastModified": 1666753130,
        "narHash": "sha256-Wff1dGPFSneXJLI2c0kkdWTgxnQ416KE6X4KnFkgPYQ=",
        "owner": "NixOS",
        "repo": "nixpkgs",
        "rev": "f540aeda6f677354f1e7144ab04352f61aaa0118",
        "type": "github"
      },
      "original": {
        "id": "nixpkgs",
        "type": "indirect"
      }
    },
    "nixpkgs_2": {
      "locked": {
<<<<<<< HEAD
        "lastModified": 1696416119,
        "narHash": "sha256-WBg+s5PBuCx6yTj3iapIGXOYORcdYQ8Y2y7+xBQKSzs=",
        "owner": "nixos",
        "repo": "nixpkgs",
        "rev": "6e1d5c4005745fa2acf481d6d16eceeda1700bfe",
=======
        "lastModified": 1697718011,
        "narHash": "sha256-B72Ah61jRrtVKBgMgxcD9cyx9ApLuzEGQO7GoSpE8qc=",
        "owner": "nixos",
        "repo": "nixpkgs",
        "rev": "ef6f366a9585853405a88e52c933df81d0396e65",
>>>>>>> 05f43516
        "type": "github"
      },
      "original": {
        "owner": "nixos",
        "repo": "nixpkgs",
        "type": "github"
      }
    },
    "root": {
      "inputs": {
        "flake-utils": "flake-utils",
        "hevmUpstream": "hevmUpstream",
        "nixpkgs": "nixpkgs_2"
      }
    },
    "solidity": {
      "flake": false,
      "locked": {
        "lastModified": 1670421565,
        "narHash": "sha256-VCZDKQHnMsXu+ucsT5BLPYQoZ2FYjpyGbDVoDYjr1W8=",
        "owner": "ethereum",
        "repo": "solidity",
        "rev": "1c8745c54a239d20b6fb0f79a8bd2628d779b27e",
        "type": "github"
      },
      "original": {
        "owner": "ethereum",
        "repo": "solidity",
        "rev": "1c8745c54a239d20b6fb0f79a8bd2628d779b27e",
        "type": "github"
      }
    },
    "systems": {
      "locked": {
        "lastModified": 1681028828,
        "narHash": "sha256-Vy1rq5AaRuLzOxct8nz4T6wlgyUR7zLU309k9mBC768=",
        "owner": "nix-systems",
        "repo": "default",
        "rev": "da67096a3b9bf56a91d16901293e51ba5b49a27e",
        "type": "github"
      },
      "original": {
        "owner": "nix-systems",
        "repo": "default",
        "type": "github"
      }
    },
    "systems_2": {
      "locked": {
        "lastModified": 1681028828,
        "narHash": "sha256-Vy1rq5AaRuLzOxct8nz4T6wlgyUR7zLU309k9mBC768=",
        "owner": "nix-systems",
        "repo": "default",
        "rev": "da67096a3b9bf56a91d16901293e51ba5b49a27e",
        "type": "github"
      },
      "original": {
        "owner": "nix-systems",
        "repo": "default",
        "type": "github"
      }
    }
  },
  "root": "root",
  "version": 7
}<|MERGE_RESOLUTION|>--- conflicted
+++ resolved
@@ -133,24 +133,17 @@
         "solidity": "solidity"
       },
       "locked": {
-<<<<<<< HEAD
-        "lastModified": 1696325975,
-        "narHash": "sha256-EFOHYB9bmMC/r1M3nIMT7p+7Agw8JI6FbrF9Ozdg400=",
+        "lastModified": 1696849628,
+        "narHash": "sha256-ZT9ihg3VZQzTXJzs6ZJYk9ewEadJKGD4FcGZXxdYF4Q=",
         "owner": "ethereum",
         "repo": "hevm",
-        "rev": "c5e40507c35e6f2119aeb5f0740dc3564100ebdc",
-=======
-        "lastModified": 1697630766,
-        "narHash": "sha256-mIjEe8hBILwGCiBX9eD7eQcpu364BTNSMA0fCSqF2ao=",
+        "rev": "f96f0993b73c2937db48bb38e29634d922c40af1",
+        "type": "github"
+      },
+      "original": {
         "owner": "ethereum",
         "repo": "hevm",
-        "rev": "3a52ccf6571106ce80f5528a9a0bc3ed2af26681",
->>>>>>> 05f43516
-        "type": "github"
-      },
-      "original": {
-        "owner": "ethereum",
-        "repo": "hevm",
+        "rev": "f96f0993b73c2937db48bb38e29634d922c40af1",
         "type": "github"
       }
     },
@@ -170,19 +163,11 @@
     },
     "nixpkgs_2": {
       "locked": {
-<<<<<<< HEAD
-        "lastModified": 1696416119,
-        "narHash": "sha256-WBg+s5PBuCx6yTj3iapIGXOYORcdYQ8Y2y7+xBQKSzs=",
+        "lastModified": 1698165927,
+        "narHash": "sha256-XWfxt0Mi2h1EatZ9UKpbC0iXlS7+DupCs2dDl/yENO0=",
         "owner": "nixos",
         "repo": "nixpkgs",
-        "rev": "6e1d5c4005745fa2acf481d6d16eceeda1700bfe",
-=======
-        "lastModified": 1697718011,
-        "narHash": "sha256-B72Ah61jRrtVKBgMgxcD9cyx9ApLuzEGQO7GoSpE8qc=",
-        "owner": "nixos",
-        "repo": "nixpkgs",
-        "rev": "ef6f366a9585853405a88e52c933df81d0396e65",
->>>>>>> 05f43516
+        "rev": "f85a3c6af20f02135814867870deb419329e8297",
         "type": "github"
       },
       "original": {
