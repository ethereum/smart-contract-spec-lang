--- conflicted
+++ resolved
@@ -1,25 +1,5 @@
 {
   "nodes": {
-<<<<<<< HEAD
-    "cabal-3-12": {
-      "flake": false,
-      "locked": {
-        "lastModified": 1719273538,
-        "narHash": "sha256-/TECd3cdqGDdlEur88H0KbV7jcE/czc0jecj9921T5c=",
-        "owner": "haskell",
-        "repo": "cabal",
-        "rev": "260ecdc3d848782d4df49e629cb0a5dc9e96ca9e",
-        "type": "github"
-      },
-      "original": {
-        "owner": "haskell",
-        "ref": "Cabal-v3.12.1.0",
-        "repo": "cabal",
-        "type": "github"
-      }
-    },
-=======
->>>>>>> 530160de
     "ethereum-tests": {
       "flake": false,
       "locked": {
@@ -37,25 +17,6 @@
         "type": "github"
       }
     },
-<<<<<<< HEAD
-    "flake-compat": {
-      "flake": false,
-      "locked": {
-        "lastModified": 1696426674,
-        "narHash": "sha256-kvjfFW7WAETZlt09AgDn1MrtKzP7t90Vf7vypd3OL1U=",
-        "owner": "edolstra",
-        "repo": "flake-compat",
-        "rev": "0f9255e01c2351cc7d116c072cb317785dd33b33",
-        "type": "github"
-      },
-      "original": {
-        "owner": "edolstra",
-        "repo": "flake-compat",
-        "type": "github"
-      }
-    },
-=======
->>>>>>> 530160de
     "flake-utils": {
       "inputs": {
         "systems": "systems"
@@ -147,38 +108,22 @@
         "nixpkgs": "nixpkgs"
       },
       "locked": {
-<<<<<<< HEAD
-        "lastModified": 1719997877,
-        "narHash": "sha256-/Edw+w0PiGgxwnCeJycM0VgH4HtlCi91v1d8xbi+REE=",
-        "owner": "shazow",
-        "repo": "foundry.nix",
-        "rev": "02febba4f1cf0606d790acdb24adcf7a64afb4e1",
-=======
         "lastModified": 1724145005,
         "narHash": "sha256-fTvalF9fSKWJj/HJWtHQ8DrMR1nBH1NV1w/x+O4M/Zw=",
         "owner": "shazow",
         "repo": "foundry.nix",
         "rev": "47f8ae49275eeff9bf0526d45e3c1f76723bb5d3",
->>>>>>> 530160de
         "type": "github"
       },
       "original": {
         "owner": "shazow",
         "repo": "foundry.nix",
-<<<<<<< HEAD
-        "rev": "6089aad0ef615ac8c7b0c948d6052fa848c99523",
-=======
         "rev": "47f8ae49275eeff9bf0526d45e3c1f76723bb5d3",
->>>>>>> 530160de
         "type": "github"
       }
     },
     "hevm": {
       "inputs": {
-<<<<<<< HEAD
-        "cabal-3-12": "cabal-3-12",
-=======
->>>>>>> 530160de
         "ethereum-tests": "ethereum-tests",
         "flake-utils": "flake-utils_2",
         "forge-std": "forge-std",
@@ -190,26 +135,17 @@
         "solidity": "solidity"
       },
       "locked": {
-<<<<<<< HEAD
-        "lastModified": 1724425154,
-        "narHash": "sha256-qW2ulOxIWE6EzYoQp0tJhVxav4CyrEBx//qDxxi6bao=",
-        "owner": "ethereum",
-        "repo": "hevm",
-        "rev": "6f87c03094b6c67a678d15e9b6e6bcf49bdb2186",
-=======
         "lastModified": 1729608902,
         "narHash": "sha256-6uTYwVYGGyVUdIcejP5shHdIzF/jp4XPz3kpDKN8FJ4=",
         "owner": "ethereum",
         "repo": "hevm",
         "rev": "56d106e529162eda66253d4203dd4a39429317de",
->>>>>>> 530160de
         "type": "github"
       },
       "original": {
         "owner": "ethereum",
         "ref": "dynamic-flake-output",
         "repo": "hevm",
-        "rev": "6f87c03094b6c67a678d15e9b6e6bcf49bdb2186",
         "type": "github"
       }
     },
@@ -229,19 +165,11 @@
     },
     "nixpkgs_2": {
       "locked": {
-<<<<<<< HEAD
-        "lastModified": 1724015816,
-        "narHash": "sha256-hVESnM7Eiz93+4DeiE0a1TwMeaeph1ytRJ5QtqxYRWg=",
-        "owner": "nixos",
-        "repo": "nixpkgs",
-        "rev": "9aa35efbea27d320d0cdc5f922f0890812affb60",
-=======
         "lastModified": 1726481836,
         "narHash": "sha256-MWTBH4dd5zIz2iatDb8IkqSjIeFum9jAqkFxgHLdzO4=",
         "owner": "nixos",
         "repo": "nixpkgs",
         "rev": "20f9370d5f588fb8c72e844c54511cab054b5f40",
->>>>>>> 530160de
         "type": "github"
       },
       "original": {
@@ -274,29 +202,17 @@
       "inputs": {
         "flake-utils": "flake-utils_4",
         "nixpkgs": [
-<<<<<<< HEAD
-          "hevmUpstream",
-=======
           "hevm",
->>>>>>> 530160de
           "nixpkgs"
         ],
         "solc-macos-amd64-list-json": "solc-macos-amd64-list-json"
       },
       "locked": {
-<<<<<<< HEAD
-        "lastModified": 1717442267,
-        "narHash": "sha256-6TnQvA6Q/xC3r1M+wGC5gnDc/5XfOPjC8X6LlGDWDNc=",
-        "owner": "hellwolf",
-        "repo": "solc.nix",
-        "rev": "2ac2862f224aa0d67cbc6b3246392489f8a50596",
-=======
         "lastModified": 1724145339,
         "narHash": "sha256-z8pLkpdsAA0At1ofQd6KNmrxpBuUT9OKTlCDqJDW1GI=",
         "owner": "hellwolf",
         "repo": "solc.nix",
         "rev": "9630767051bfefd552c6858c5df141368338b077",
->>>>>>> 530160de
         "type": "github"
       },
       "original": {
