{
  "contracts": [
    {
      "behaviours": [],
      "constructor": {
        "contract": "A",
        "initial storage": [
          {
            "location": {
              "item": {
                "contract": "A",
                "kind": "SVar",
                "svar": "x"
              },
              "type": "int"
            },
            "value": {
              "literal": "0",
              "type": "int"
            }
          }
        ],
        "interface": {
          "args": [],
          "id": "\"A\"",
          "kind": "Interface"
        },
        "invariants": [],
        "kind": "Constructor",
        "postConditions": [],
        "preConditions": []
      },
      "kind": "Contract"
    },
    {
      "behaviours": [
        {
          "case": [
            {
              "literal": "True",
              "type": "bool"
            }
          ],
          "contract": "B",
<<<<<<< HEAD
          "interface": "remote(uint256 z)",
=======
          "interface": {
            "args": [
              {
                "abitype": "uint256",
                "id": "\"z\"",
                "kind": "Declaration"
              }
            ],
            "id": "\"set_remote\"",
            "kind": "Interface"
          },
>>>>>>> 05f43516
          "kind": "Behaviour",
          "name": "remote",
          "postConditions": [],
          "preConditions": [
            {
              "args": [
                "Callvalue",
                {
                  "literal": "0",
                  "type": "int"
                }
              ],
              "arity": 2,
              "symbol": "=="
            },
            {
              "args": [
                {
                  "args": [
                    {
                      "literal": "0",
                      "type": "int"
                    },
                    {
                      "type": "int",
                      "var": "z"
                    }
                  ],
                  "arity": 2,
                  "symbol": "<="
                },
                {
                  "args": [
                    {
                      "type": "int",
                      "var": "z"
                    },
                    "115792089237316195423570985008687907853269984665640564039457584007913129639935"
                  ],
                  "arity": 2,
                  "symbol": "<="
                }
              ],
              "arity": 2,
              "symbol": "and"
            },
            {
              "args": [
                {
                  "args": [
                    {
                      "literal": "0",
                      "type": "int"
                    },
                    {
                      "entry": {
                        "item": {
                          "contract": "A",
                          "field": "x",
                          "kind": "Field",
                          "reference": {
                            "contract": "B",
                            "kind": "SVar",
                            "svar": "a"
                          }
                        },
                        "type": "int"
                      },
                      "timing": "Pre"
                    }
                  ],
                  "arity": 2,
                  "symbol": "<="
                },
                {
                  "args": [
                    {
                      "entry": {
                        "item": {
                          "contract": "A",
                          "field": "x",
                          "kind": "Field",
                          "reference": {
                            "contract": "B",
                            "kind": "SVar",
                            "svar": "a"
                          }
                        },
                        "type": "int"
                      },
                      "timing": "Pre"
                    },
                    "115792089237316195423570985008687907853269984665640564039457584007913129639935"
                  ],
                  "arity": 2,
                  "symbol": "<="
                }
              ],
              "arity": 2,
              "symbol": "and"
            },
            {
              "args": [
                {
                  "args": [
                    {
                      "literal": "0",
                      "type": "int"
                    },
                    "Callvalue"
                  ],
                  "arity": 2,
                  "symbol": "<="
                },
                {
                  "args": [
                    "Callvalue",
                    "115792089237316195423570985008687907853269984665640564039457584007913129639935"
                  ],
                  "arity": 2,
                  "symbol": "<="
                }
              ],
              "arity": 2,
              "symbol": "and"
            }
          ],
          "returns": null,
          "stateUpdates": [
            {
              "rewrite": {
                "location": {
                  "item": {
                    "contract": "A",
                    "field": "x",
                    "kind": "Field",
                    "reference": {
                      "contract": "B",
                      "kind": "SVar",
                      "svar": "a"
                    }
                  },
                  "type": "int"
                },
                "value": {
                  "type": "int",
                  "var": "z"
                }
              }
            }
          ]
        },
        {
          "case": [
            {
              "literal": "True",
              "type": "bool"
            }
          ],
          "contract": "B",
<<<<<<< HEAD
          "interface": "multi(uint256 z)",
=======
          "interface": {
            "args": [
              {
                "abitype": "uint256",
                "id": "\"z\"",
                "kind": "Declaration"
              }
            ],
            "id": "\"set_remote2\"",
            "kind": "Interface"
          },
>>>>>>> 05f43516
          "kind": "Behaviour",
          "name": "multi",
          "postConditions": [],
          "preConditions": [
            {
              "args": [
                "Callvalue",
                {
                  "literal": "0",
                  "type": "int"
                }
              ],
              "arity": 2,
              "symbol": "=="
            },
            {
              "args": [
                {
                  "args": [
                    {
                      "literal": "0",
                      "type": "int"
                    },
                    {
                      "type": "int",
                      "var": "z"
                    }
                  ],
                  "arity": 2,
                  "symbol": "<="
                },
                {
                  "args": [
                    {
                      "type": "int",
                      "var": "z"
                    },
                    "115792089237316195423570985008687907853269984665640564039457584007913129639935"
                  ],
                  "arity": 2,
                  "symbol": "<="
                }
              ],
              "arity": 2,
              "symbol": "and"
            },
            {
              "args": [
                {
                  "args": [
                    {
                      "literal": "0",
                      "type": "int"
                    },
                    {
                      "entry": {
                        "item": {
                          "contract": "B",
                          "kind": "SVar",
                          "svar": "y"
                        },
                        "type": "int"
                      },
                      "timing": "Pre"
                    }
                  ],
                  "arity": 2,
                  "symbol": "<="
                },
                {
                  "args": [
                    {
                      "entry": {
                        "item": {
                          "contract": "B",
                          "kind": "SVar",
                          "svar": "y"
                        },
                        "type": "int"
                      },
                      "timing": "Pre"
                    },
                    "115792089237316195423570985008687907853269984665640564039457584007913129639935"
                  ],
                  "arity": 2,
                  "symbol": "<="
                }
              ],
              "arity": 2,
              "symbol": "and"
            },
            {
              "args": [
                {
                  "args": [
                    {
                      "literal": "0",
                      "type": "int"
                    },
                    {
                      "entry": {
                        "item": {
                          "contract": "A",
                          "field": "x",
                          "kind": "Field",
                          "reference": {
                            "contract": "B",
                            "kind": "SVar",
                            "svar": "a"
                          }
                        },
                        "type": "int"
                      },
                      "timing": "Pre"
                    }
                  ],
                  "arity": 2,
                  "symbol": "<="
                },
                {
                  "args": [
                    {
                      "entry": {
                        "item": {
                          "contract": "A",
                          "field": "x",
                          "kind": "Field",
                          "reference": {
                            "contract": "B",
                            "kind": "SVar",
                            "svar": "a"
                          }
                        },
                        "type": "int"
                      },
                      "timing": "Pre"
                    },
                    "115792089237316195423570985008687907853269984665640564039457584007913129639935"
                  ],
                  "arity": 2,
                  "symbol": "<="
                }
              ],
              "arity": 2,
              "symbol": "and"
            },
            {
              "args": [
                {
                  "args": [
                    {
                      "literal": "0",
                      "type": "int"
                    },
                    "Callvalue"
                  ],
                  "arity": 2,
                  "symbol": "<="
                },
                {
                  "args": [
                    "Callvalue",
                    "115792089237316195423570985008687907853269984665640564039457584007913129639935"
                  ],
                  "arity": 2,
                  "symbol": "<="
                }
              ],
              "arity": 2,
              "symbol": "and"
            }
          ],
          "returns": null,
          "stateUpdates": [
            {
              "rewrite": {
                "location": {
                  "item": {
                    "contract": "B",
                    "kind": "SVar",
                    "svar": "y"
                  },
                  "type": "int"
                },
                "value": {
                  "literal": "1",
                  "type": "int"
                }
              }
            },
            {
              "rewrite": {
                "location": {
                  "item": {
                    "contract": "A",
                    "field": "x",
                    "kind": "Field",
                    "reference": {
                      "contract": "B",
                      "kind": "SVar",
                      "svar": "a"
                    }
                  },
                  "type": "int"
                },
                "value": {
                  "type": "int",
                  "var": "z"
                }
              }
            }
          ]
        }
      ],
      "constructor": {
        "contract": "B",
        "initial storage": [
          {
            "location": {
              "item": {
                "contract": "B",
                "kind": "SVar",
                "svar": "y"
              },
              "type": "int"
            },
            "value": {
              "literal": "0",
              "type": "int"
            }
          },
          {
            "location": {
              "item": {
                "contract": "B",
                "kind": "SVar",
                "svar": "a"
              },
              "type": "contract"
            },
            "value": {
              "args": [
                {
                  "fun": "A"
                },
                []
              ],
              "arity": 2,
              "symbol": "create"
            }
          }
        ],
        "interface": {
          "args": [],
          "id": "\"B\"",
          "kind": "Interface"
        },
        "invariants": [],
        "kind": "Constructor",
        "postConditions": [],
        "preConditions": []
      },
      "kind": "Contract"
    }
  ],
  "kind": "Act",
  "store": {
    "kind": "Storages",
    "storages": {
      "A": {
        "x": [
          {
            "kind": "ValueType",
            "valueType": {
              "abiType": {
                "size": "256",
                "type": "UInt"
              },
              "kind": "AbiType"
            }
          },
          0
        ]
      },
      "B": {
        "a": [
          {
            "kind": "ValueType",
            "valueType": {
              "kind": "ContractType",
              "name": "\"A\""
            }
          },
          1
        ],
        "y": [
          {
            "kind": "ValueType",
            "valueType": {
              "abiType": {
                "size": "256",
                "type": "UInt"
              },
              "kind": "AbiType"
            }
          },
          0
        ]
      }
    }
  }
}<|MERGE_RESOLUTION|>--- conflicted
+++ resolved
@@ -42,9 +42,6 @@
             }
           ],
           "contract": "B",
-<<<<<<< HEAD
-          "interface": "remote(uint256 z)",
-=======
           "interface": {
             "args": [
               {
@@ -53,10 +50,9 @@
                 "kind": "Declaration"
               }
             ],
-            "id": "\"set_remote\"",
+            "id": "\"remote\"",
             "kind": "Interface"
           },
->>>>>>> 05f43516
           "kind": "Behaviour",
           "name": "remote",
           "postConditions": [],
@@ -217,9 +213,6 @@
             }
           ],
           "contract": "B",
-<<<<<<< HEAD
-          "interface": "multi(uint256 z)",
-=======
           "interface": {
             "args": [
               {
@@ -228,10 +221,9 @@
                 "kind": "Declaration"
               }
             ],
-            "id": "\"set_remote2\"",
+            "id": "\"multi\"",
             "kind": "Interface"
           },
->>>>>>> 05f43516
           "kind": "Behaviour",
           "name": "multi",
           "postConditions": [],
