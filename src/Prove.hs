--- conflicted
+++ resolved
@@ -221,11 +221,7 @@
   LitBool a -> literal a
   BoolVar a -> get (nameFromArg c m a) (catBools args)
   TEntry a  -> get (nameFromItem m a) (catBools store')
-<<<<<<< HEAD
-  ITE {} -> error "TODO: hande ITE in smt expresssions"
-=======
   ITE x y z -> ite (symExpBool ctx w x) (symExpBool ctx w y) (symExpBool ctx w z)
->>>>>>> d70ca59a
  where store' = case w of
          Pre -> fst <$> store
          Post -> snd <$> store
@@ -243,11 +239,7 @@
   TEntry a  -> get (nameFromItem m a) (catInts store')
   IntEnv a -> get (nameFromEnv c m a) (catInts env)
   NewAddr _ _ -> error "TODO: handle new addr in SMT expressions"
-<<<<<<< HEAD
-  ITE {} -> error "TODO: hande ITE in smt expresssions"
-=======
   ITE x y z -> ite (symExpBool ctx w x) (symExpInt ctx w y) (symExpInt ctx w z)
->>>>>>> d70ca59a
  where store' = case w of
          Pre -> fst <$> store
          Post -> snd <$> store
@@ -261,11 +253,7 @@
   TEntry a  -> get (nameFromItem m a) (catBytes store')
   Slice a x y -> subStr (symExpBytes ctx w a) (symExpInt ctx w x) (symExpInt ctx w y)
   ByEnv a -> get (nameFromEnv c m a) (catBytes env)
-<<<<<<< HEAD
-  ITE {} -> error "TODO: hande ITE in smt expresssions"
-=======
   ITE x y z -> ite (symExpBool ctx w x) (symExpBytes ctx w y) (symExpBytes ctx w z)
->>>>>>> d70ca59a
  where store' = case w of
          Pre -> fst <$> store
          Post -> snd <$> store
@@ -305,11 +293,7 @@
   TEntry a  -> nameFromItem m a
   IntEnv a -> nameFromEnv c m a
   NewAddr _ _ -> error "TODO: handle new addr in SMT expressions"
-<<<<<<< HEAD
-  ITE {} -> error "TODO: hande ITE in smt expresssions"
-=======
   ITE x y z -> "if-" <> nameFromExpBool c m x <> "-then-" <> nameFromExpInt c m y <> "-else-" <> nameFromExpInt c m z
->>>>>>> d70ca59a
 
 nameFromExpBool :: Contract -> Method ->Exp Bool -> Id
 nameFromExpBool c m e = case e of
@@ -326,11 +310,7 @@
   LitBool a -> show a
   BoolVar a -> nameFromArg c m a
   TEntry a  -> nameFromItem m a
-<<<<<<< HEAD
-  ITE {} -> error "TODO: hande ITE in smt expresssions"
-=======
   ITE x y z -> "if-" <> nameFromExpBool c m x <> "-then-" <> nameFromExpBool c m y <> "-else-" <> nameFromExpBool c m z
->>>>>>> d70ca59a
 
 nameFromExpBytes :: Contract -> Method -> Exp ByteString -> Id
 nameFromExpBytes c m e = case e of
@@ -341,11 +321,7 @@
   TEntry a  -> nameFromItem m a
   Slice a x y -> (nameFromExpBytes c m a) <> "[" <> show x <> ":" <> show y <> "]"
   ByEnv a -> nameFromEnv c m a
-<<<<<<< HEAD
-  ITE {} -> error "TODO: hande ITE in smt expresssions"
-=======
   ITE x y z -> "if-" <> nameFromExpBool c m x <> "-then-" <> nameFromExpBytes c m y <> "-else-" <> nameFromExpBytes c m z
->>>>>>> d70ca59a
 
 nameFromDecl :: Contract -> Method -> Decl -> Id
 nameFromDecl c m (Decl _ name) = nameFromArg c m name
@@ -415,11 +391,7 @@
   NewAddr _ _ -> error "TODO: handle new addr in SMT expressions"
   IntEnv _ -> error "TODO: handle blockchain context in SMT expressions"
   ByEnv _ -> error "TODO: handle blockchain context in SMT expressions"
-<<<<<<< HEAD
-  ITE {} -> error "TODO: hande ITE in SMT expresssions"
-=======
   ITE x y z -> (locsFromExp x) <> (locsFromExp y) <> (locsFromExp z)
->>>>>>> d70ca59a
   TEntry a  -> case a of
     DirectInt contract name -> [IntLoc $ DirectInt contract name]
     DirectBool contract slot -> [BoolLoc $ DirectBool contract slot]
