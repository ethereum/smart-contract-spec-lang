{-# LANGUAGE GADTs #-}
{-# LANGUAGE ViewPatterns #-}
{-# LANGUAGE PatternSynonyms #-}
{-# LANGUAGE StandaloneDeriving #-}
{-# LANGUAGE DataKinds #-}
{-# LANGUAGE TypeFamilies #-}
{-# LANGUAGE FlexibleInstances #-}
{-# LANGUAGE LambdaCase #-}
{-# LANGUAGE ScopedTypeVariables #-}
{-# LANGUAGE MultiParamTypeClasses #-}
{-# LANGUAGE RecordWildCards #-}
{-# LANGUAGE OverloadedStrings #-}
{-# LANGUAGE OverloadedRecordDot #-}
{-# LANGUAGE TypeApplications #-}


module Act.HEVM_utils where

import Prelude hiding (GT, LT)

import Data.Containers.ListUtils (nubOrd)
import Data.List
import qualified Data.Text as T
import qualified Data.ByteString as BS
import Control.Monad.ST (stToIO, ST)
import Control.Monad.Reader

import Act.Syntax.Annotated
import Act.Syntax.Untyped (makeIface)

import qualified EVM.Types as EVM
import EVM.Types (VM(..))
import EVM.Expr hiding (op2, inRange)
import EVM.SymExec hiding (EquivResult, isPartial, abstractVM, loadSymVM)
import EVM.Solvers
import qualified EVM.Format as Format
import qualified EVM.Fetch as Fetch
import qualified EVM as EVM
import EVM.FeeSchedule (feeSchedule)
import EVM.Effects

-- TODO move this to HEVM
type Calldata = (EVM.Expr EVM.Buf, [EVM.Prop])
-- Create a calldata that matches the interface of a certain behaviour
-- or constructor. Use an abstract txdata buffer as the base.


showMsg :: App m => String -> m ()
showMsg s = liftIO $ putStrLn s

defaultActConfig :: Config
defaultActConfig = Config
  { dumpQueries = False
  , dumpExprs = False
  , dumpEndStates = False
  , debug = False
  , abstRefineArith = False
  , abstRefineMem   = False
  , dumpTrace = False
  , numCexFuzz = 0
  , onlyCexFuzz = False
  , decomposeStorage = False
  }

debugActConfig :: Config
debugActConfig = defaultActConfig { dumpQueries = True, dumpExprs = True, dumpEndStates = True, debug = True }

makeCalldata :: Interface -> Calldata
makeCalldata iface@(Interface _ decls) =
  let
    mkArg :: Decl -> CalldataFragment
    mkArg (Decl typ x) = symAbiArg (T.pack x) typ
    makeSig = T.pack $ makeIface iface
    calldatas = fmap mkArg decls
    (cdBuf, _) = combineFragments calldatas (EVM.ConcreteBuf "")
    withSelector = writeSelector cdBuf makeSig
    sizeConstraints
      = (bufLength withSelector EVM..>= cdLen calldatas)
        EVM..&& (bufLength withSelector EVM..< (EVM.Lit (2 ^ (64 :: Integer))))
  in (withSelector, [sizeConstraints])

makeCtrCalldata :: Interface -> Calldata
makeCtrCalldata (Interface _ decls) =
  let
    mkArg :: Decl -> CalldataFragment
    mkArg (Decl typ x) = symAbiArg (T.pack x) typ
    calldatas = fmap mkArg decls
    -- We need to use a concrete buf as a base here because hevm bails when trying to execute with an abstract buf
    -- This is because hevm ends up trying to execute a codecopy with a symbolic size, which is unsupported atm
    -- This is probably unsound, but theres not a lot we can do about it at the moment...
    (cdBuf, props) = combineFragments' calldatas 0 (EVM.ConcreteBuf "")
  in (cdBuf, props)

-- TODO move to HEVM
combineFragments' :: [CalldataFragment] -> EVM.W256 -> EVM.Expr EVM.Buf -> (EVM.Expr EVM.Buf, [EVM.Prop])
combineFragments' fragments start base = go (EVM.Lit start) fragments (base, [])
  where
    go :: EVM.Expr EVM.EWord -> [CalldataFragment] -> (EVM.Expr EVM.Buf, [EVM.Prop]) -> (EVM.Expr EVM.Buf, [EVM.Prop])
    go _ [] acc = acc
    go idx (f:rest) (buf, ps) =
      case f of
        St p w -> go (add idx (EVM.Lit 32)) rest (writeWord idx w buf, p <> ps)
        s -> error $ "unsupported cd fragment: " <> show s

checkPartial :: App m => [EVM.Expr EVM.End] -> m ()
checkPartial nodes =
  if (any isPartial nodes) then do
    showMsg ""
    showMsg "WARNING: hevm was only able to partially explore the given contract due to the following issues:"
    showMsg ""
    showMsg . T.unpack . T.unlines . fmap (Format.indent 2 . ("- " <>)) . fmap Format.formatPartial . nubOrd $ (getPartials nodes)
  else pure ()

-- | decompiles the given EVM bytecode into a list of Expr branches
getRuntimeBranches :: App m => SolverGroup -> [(EVM.Expr EVM.EAddr, EVM.Contract)] -> Calldata -> Int -> m [EVM.Expr EVM.End]
getRuntimeBranches solvers contracts calldata fresh = do
  prestate <- liftIO $ stToIO $ abstractVM contracts calldata fresh
  expr <- interpret (Fetch.oracle solvers Nothing) Nothing 1 StackBased prestate runExpr
  let simpl = simplify expr
  let nodes = flattenExpr simpl
  checkPartial nodes
  pure nodes


-- | decompiles the given EVM initcode into a list of Expr branches
<<<<<<< HEAD
getInitcodeBranches :: App m => SolverGroup -> BS.ByteString -> [(EVM.Expr EVM.EAddr, EVM.Contract)] -> Calldata -> [EVM.Prop] -> Int -> m [EVM.Expr EVM.End]
getInitcodeBranches solvers initcode contracts calldata precond fresh = do
  initVM <- liftIO $ stToIO $ abstractInitVM initcode contracts calldata precond fresh
=======
getInitcodeBranches :: App m => SolverGroup -> BS.ByteString -> Calldata -> Int -> m [EVM.Expr EVM.End]
getInitcodeBranches solvers initcode calldata fresh = do
  initVM <- liftIO $ stToIO $ abstractInitVM initcode calldata fresh
>>>>>>> 530160de
  expr <- interpret (Fetch.oracle solvers Nothing) Nothing 1 StackBased initVM runExpr
  let simpl = simplify expr
  let nodes = flattenExpr simpl
  checkPartial nodes
  pure nodes

<<<<<<< HEAD
abstractInitVM :: BS.ByteString -> [(EVM.Expr EVM.EAddr, EVM.Contract)] -> (EVM.Expr EVM.Buf, [EVM.Prop]) -> [EVM.Prop] -> Int -> ST s (EVM.VM EVM.Symbolic s)
abstractInitVM contractCode contracts cd precond fresh = do
  let value = EVM.TxValue
  let code = EVM.InitCode contractCode (fst cd)
  vm <- loadSymVM (EVM.SymAddr "entrypoint", EVM.initialContract code) contracts value cd True fresh
  pure $ vm { constraints = vm.constraints <> precond }
=======
abstractInitVM :: BS.ByteString -> (EVM.Expr EVM.Buf, [EVM.Prop]) -> Int -> ST s (EVM.VM EVM.Symbolic s)
abstractInitVM contractCode cd fresh = do
  let value = EVM.TxValue
  let code = EVM.InitCode contractCode (fst cd)
  loadSymVM (EVM.SymAddr "entrypoint", EVM.initialContract code) [] value cd True fresh
>>>>>>> 530160de

abstractVM :: [(EVM.Expr EVM.EAddr, EVM.Contract)] -> (EVM.Expr EVM.Buf, [EVM.Prop]) -> Int -> ST s (EVM.VM EVM.Symbolic s)
abstractVM contracts cd fresh = do
  let value = EVM.TxValue
  let (c, cs) = findInitContract
  loadSymVM c cs value cd False fresh

  where
    findInitContract :: ((EVM.Expr 'EVM.EAddr, EVM.Contract), [(EVM.Expr 'EVM.EAddr, EVM.Contract)])
    findInitContract =
      case partition (\(a, _) -> a == EVM.SymAddr "entrypoint") contracts of
        ([c], cs) -> (c, cs)
        _ -> error $ "Internal error: address entrypoint expected exactly once " <> show contracts


loadSymVM
  :: (EVM.Expr EVM.EAddr, EVM.Contract)
  -> [(EVM.Expr EVM.EAddr, EVM.Contract)]
  -> EVM.Expr EVM.EWord
  -> (EVM.Expr EVM.Buf, [EVM.Prop])
  -> Bool
  -> Int
  -> ST s (EVM.VM EVM.Symbolic s)
loadSymVM (entryaddr, entrycontract) othercontracts callvalue cd create fresh =
  (EVM.makeVm $ EVM.VMOpts
     { contract = entrycontract
     , otherContracts = othercontracts
     , calldata = cd
     , baseState = EVM.AbstractBase
     , value = callvalue
     , priorityFee = 0
     , address = entryaddr
     , caller = EVM.SymAddr "caller"
     , origin = EVM.SymAddr "origin"
     , gas = ()
     , gaslimit = 0xffffffffffffffff
     , number = 0
     , timestamp = EVM.Lit 0
     , coinbase = EVM.SymAddr "coinbase"
     , prevRandao = 42069
     , maxCodeSize = 0xffffffff
     , blockGaslimit = 0
     , gasprice = 0
     , baseFee = 0
     , schedule = feeSchedule
     , chainId = 1
     , create = create
     , txAccessList = mempty
     , allowFFI = False
     , freshAddresses = fresh
<<<<<<< HEAD
=======
     , beaconRoot = 0
>>>>>>> 530160de
     })<|MERGE_RESOLUTION|>--- conflicted
+++ resolved
@@ -123,35 +123,21 @@
 
 
 -- | decompiles the given EVM initcode into a list of Expr branches
-<<<<<<< HEAD
 getInitcodeBranches :: App m => SolverGroup -> BS.ByteString -> [(EVM.Expr EVM.EAddr, EVM.Contract)] -> Calldata -> [EVM.Prop] -> Int -> m [EVM.Expr EVM.End]
 getInitcodeBranches solvers initcode contracts calldata precond fresh = do
   initVM <- liftIO $ stToIO $ abstractInitVM initcode contracts calldata precond fresh
-=======
-getInitcodeBranches :: App m => SolverGroup -> BS.ByteString -> Calldata -> Int -> m [EVM.Expr EVM.End]
-getInitcodeBranches solvers initcode calldata fresh = do
-  initVM <- liftIO $ stToIO $ abstractInitVM initcode calldata fresh
->>>>>>> 530160de
   expr <- interpret (Fetch.oracle solvers Nothing) Nothing 1 StackBased initVM runExpr
   let simpl = simplify expr
   let nodes = flattenExpr simpl
   checkPartial nodes
   pure nodes
 
-<<<<<<< HEAD
 abstractInitVM :: BS.ByteString -> [(EVM.Expr EVM.EAddr, EVM.Contract)] -> (EVM.Expr EVM.Buf, [EVM.Prop]) -> [EVM.Prop] -> Int -> ST s (EVM.VM EVM.Symbolic s)
 abstractInitVM contractCode contracts cd precond fresh = do
   let value = EVM.TxValue
   let code = EVM.InitCode contractCode (fst cd)
   vm <- loadSymVM (EVM.SymAddr "entrypoint", EVM.initialContract code) contracts value cd True fresh
   pure $ vm { constraints = vm.constraints <> precond }
-=======
-abstractInitVM :: BS.ByteString -> (EVM.Expr EVM.Buf, [EVM.Prop]) -> Int -> ST s (EVM.VM EVM.Symbolic s)
-abstractInitVM contractCode cd fresh = do
-  let value = EVM.TxValue
-  let code = EVM.InitCode contractCode (fst cd)
-  loadSymVM (EVM.SymAddr "entrypoint", EVM.initialContract code) [] value cd True fresh
->>>>>>> 530160de
 
 abstractVM :: [(EVM.Expr EVM.EAddr, EVM.Contract)] -> (EVM.Expr EVM.Buf, [EVM.Prop]) -> Int -> ST s (EVM.VM EVM.Symbolic s)
 abstractVM contracts cd fresh = do
@@ -202,8 +188,5 @@
      , txAccessList = mempty
      , allowFFI = False
      , freshAddresses = fresh
-<<<<<<< HEAD
-=======
      , beaconRoot = 0
->>>>>>> 530160de
      })