--- conflicted
+++ resolved
@@ -21,26 +21,12 @@
 
 -- |Adds type bounds for calldata , environment vars, and external storage vars as preconditions
 enrichConstructor :: Constructor -> Constructor
-<<<<<<< HEAD
 enrichConstructor ctor@(Constructor _ (Interface _ decls) pre _ invs _) =
-=======
-enrichConstructor ctor@(Constructor _ (Interface _ decls) pre _ invs rewrites) =
-  trace "Pre" $
-  traceShow pre $ 
-  trace "Pre'" $
-  traceShow pre' $
-  trace "Rewrites"
-  traceShow rewrites
->>>>>>> e003bde6
   ctor { _cpreconditions = pre'
        , _invariants = invs' }
     where
       pre' = pre
              <> mkCallDataBounds decls
-<<<<<<< HEAD
-=======
-             <> mkStorageBounds rewrites [Post]
->>>>>>> e003bde6
              <> mkEthEnvBounds (ethEnvFromConstructor ctor)
       invs' = enrichInvariant ctor <$> invs
 
