{-# LANGUAGE GADTs #-}
{-# LANGUAGE ViewPatterns #-}
{-# LANGUAGE PatternSynonyms #-}
{-# LANGUAGE StandaloneDeriving #-}
{-# LANGUAGE DataKinds #-}
{-# LANGUAGE TypeFamilies #-}
{-# LANGUAGE FlexibleInstances #-}
{-# LANGUAGE LambdaCase #-}
{-# LANGUAGE ScopedTypeVariables #-}
{-# LANGUAGE MultiParamTypeClasses #-}
{-# LANGUAGE RecordWildCards #-}
{-# LANGUAGE OverloadedStrings #-}
{-# LANGUAGE OverloadedRecordDot #-}
{-# LANGUAGE TypeApplications #-}
{-# LANGUAGE DuplicateRecordFields #-}
{-# LANGUAGE NoFieldSelectors #-}

module HEVM where

import Prelude hiding (GT, LT)

import qualified Data.Map as M
import Data.List
import Data.Containers.ListUtils (nubOrd)
import qualified Data.Text as T
import qualified Data.Text.IO as TIO
import qualified Data.Text.Lazy.IO as TL
import qualified Data.ByteString as BS
import qualified Data.ByteString.Char8 as B8 (pack)
import Data.Text.Encoding (encodeUtf8)
import Control.Concurrent.Async
import Control.Monad
import Data.DoubleWord
import Data.Maybe
import System.Exit ( exitFailure )
import Data.Type.Equality (TestEquality(..), (:~:)(..))
import Control.Monad.State

import Syntax.Annotated
import Syntax.Untyped (makeIface)
import Syntax
import HEVM_utils

<<<<<<< HEAD
import qualified EVM.Types as EVM
import qualified EVM as EVM
=======
import EVM.ABI (Sig(..))
import qualified EVM.Types as EVM hiding (Contract(..), FrameState(..))
>>>>>>> 05f43516
import EVM.Expr hiding (op2, inRange)
import EVM.SymExec hiding (EquivResult, isPartial)
import qualified EVM.SymExec as SymExec (EquivResult)
import EVM.SMT (SMTCex(..), assertProps, formatSMT2)
import EVM.Solvers
import qualified EVM.Format as Format

import Debug.Trace

type family ExprType a where
  ExprType 'AInteger  = EVM.EWord
  ExprType 'ABoolean  = EVM.EWord
  ExprType 'AByteStr  = EVM.Buf
  ExprType 'AContract = EVM.EWord -- address?

type Layout = M.Map Id (M.Map Id Integer)

type ContractMap = M.Map (EVM.Expr EVM.EAddr) (EVM.Expr EVM.EContract)

-- | For each contract in the Act spec, put in a codemap its Act
-- specification, init code, and runtimecode. This is being looked up
-- when we encounter a constructor call.
type CodeMap = M.Map Id (Contract, BS.ByteString, BS.ByteString)

type EquivResult = ProofResult () (T.Text, SMTCex) ()

abstRefineDefault :: EVM.AbstRefineConfig
abstRefineDefault = EVM.AbstRefineConfig False False

initAddr :: EVM.Expr EVM.EAddr
initAddr = EVM.SymAddr "entrypoint"

slotMap :: Store -> Layout
slotMap store =
  M.map (M.map (\(_, slot) -> slot)) store


-- * Act state monad

data ActEnv = ActEnv
  { codemap :: CodeMap
  , fresh   :: Int
  , layout  :: Layout
  , caddr   :: EVM.Expr EVM.EAddr
  }

type ActM a = State ActEnv a

getCodemap :: ActM CodeMap
getCodemap = do
  env <- get
  pure env.codemap

getFreshIncr :: ActM Int
getFreshIncr = do
  env <- get
  let fresh = env.fresh
  put (env { fresh = fresh + 1 })
  traceShowM $ "Increase fresh: " <> show (fresh + 1)
  pure (fresh + 1)

getFresh :: ActM Int
getFresh = do
  env <- get
  pure env.fresh

getLayout :: ActM Layout
getLayout = do
  env <- get
  pure env.layout

getCaddr :: ActM (EVM.Expr EVM.EAddr)
getCaddr = do
  env <- get
  pure env.caddr

localCaddr :: EVM.Expr EVM.EAddr -> ActM a -> ActM a
localCaddr caddr m = do
  env <- get
  let caddr' = env.caddr
  put (env { caddr = caddr })
  res <- m
  env' <- get
  put (env' { caddr = caddr' })
  pure res

-- * Act translation

<<<<<<< HEAD
translateActConstr :: CodeMap -> Store -> Contract -> BS.ByteString -> ([EVM.Expr EVM.End], Calldata)
translateActConstr codemap store (Contract ctor _) bytecode =
  fst $ flip runState env $ translateConstructor bytecode ctor
  where
    env = ActEnv codemap fresh (slotMap store) (EVM.SymAddr "entrypoint")
    fresh = 0

translateActBehvs :: CodeMap -> Store -> [Behaviour] -> ContractMap -> [(Id, [EVM.Expr EVM.End], Calldata)]
translateActBehvs codemap store behvs cmap =
  fst $ flip runState env $ translateBehvs cmap behvs
  where
    env = ActEnv codemap fresh (slotMap store) (EVM.SymAddr "entrypoint")
    fresh = 0 -- this is OK only because behaviours do not call constructors

translateConstructor ::  BS.ByteString -> Constructor -> ActM ([EVM.Expr EVM.End], Calldata)
translateConstructor bytecode (Constructor _ iface preconds _ _ upds _)  = do
  preconds' <- mapM (toProp initmap) preconds
  cmap <- updatesToExpr upds initmap
  fresh <- getFresh
  pure $ ([EVM.Success (snd calldata <> preconds' <> symAddrCnstr fresh) mempty (EVM.ConcreteBuf bytecode) cmap], calldata)
=======
translateActBehvs :: Act -> BS.ByteString -> [(Id, [EVM.Expr EVM.End], Calldata, Sig)]
translateActBehvs (Act store contracts) bytecode =
  let slots = slotMap store in
  concatMap (\(Contract _ behvs) -> translateBehvs slots bytecode behvs) contracts

translateActConstr :: Act -> BS.ByteString -> (Id, [EVM.Expr EVM.End], Calldata, Sig)
translateActConstr (Act store [Contract ctor _]) bytecode = translateConstructor (slotMap store) ctor bytecode
translateActConstr (Act _ _) _ = error "TODO multiple contracts"

translateConstructor :: Layout -> Constructor -> BS.ByteString -> (Id, [EVM.Expr EVM.End], Calldata, Sig)
translateConstructor layout (Constructor cid iface preconds _ _ upds _) bytecode =
  (cid, [EVM.Success (snd calldata <> (fmap (toProp layout) $ preconds)) mempty (EVM.ConcreteBuf bytecode) (updatesToExpr layout cid upds initmap)],
  calldata, ifaceToSig iface)
>>>>>>> 05f43516
  where
    calldata = makeCtrCalldata iface
    initcontract = EVM.C { EVM.code    = EVM.RuntimeCode (EVM.ConcreteRuntimeCode bytecode)
                         , EVM.storage = EVM.ConcreteStore mempty
                         , EVM.balance = EVM.Lit 0
                         , EVM.nonce   = Just 1
                         }
    initmap = M.fromList [(initAddr, initcontract)]

<<<<<<< HEAD
    -- TODO remove when hevm PR is merged
    symAddrCnstr n = fmap (\i -> EVM.PNeg (EVM.PEq (EVM.WAddr (EVM.SymAddr $ "freshSymAddr" <> (T.pack $ show i))) (EVM.Lit 0))) [1..n]
    nonce :: ContractMap -> Integer
    nonce cmap = case M.lookup initAddr cmap of
                   Just (EVM.C _ _ _ n') -> case n' of
                                              Just n -> fromIntegral n
                                              Nothing -> error "Internal error: expecing nonce"
                   Just (EVM.GVar _) -> error "Internal error: unexpected GVar"
                   Nothing -> error "Internal error: init contract not found"

translateBehvs :: ContractMap -> [Behaviour] ->  ActM [(Id, [EVM.Expr EVM.End], Calldata)]
translateBehvs cmap behvs = do
  let groups = (groupBy sameIface behvs) :: [[Behaviour]]
  mapM (\behvs' -> do
           exprs <- mapM (translateBehv cmap) behvs'
           pure (behvName behvs', exprs, behvCalldata behvs')) groups
=======
translateBehvs :: Layout -> BS.ByteString -> [Behaviour] -> [(Id, [EVM.Expr EVM.End], Calldata, Sig)]
translateBehvs layout bytecode behvs =
  let groups = (groupBy sameIface behvs) :: [[Behaviour]] in
  fmap (\behvs' -> (behvName behvs', fmap (translateBehv layout bytecode) behvs', behvCalldata behvs', behvSig behvs)) groups
>>>>>>> 05f43516
  where
    behvCalldata (Behaviour _ _ iface _ _ _ _ _:_) = makeCalldata iface
    behvCalldata [] = error "Internal error: behaviour groups cannot be empty"

    behvSig (Behaviour _ _ iface _ _ _ _ _:_) = ifaceToSig iface
    behvSig [] = error "Internal error: behaviour groups cannot be empty"

    -- TODO remove reduntant name in behaviours
    sameIface (Behaviour _ _ iface  _ _ _ _ _) (Behaviour _ _ iface' _ _ _ _ _) =
      makeIface iface == makeIface iface'

    behvName (Behaviour _ _ (Interface name _) _ _ _ _ _:_) = name
    behvName [] = error "Internal error: behaviour groups cannot be empty"

<<<<<<< HEAD
translateBehv :: ContractMap -> Behaviour -> ActM (EVM.Expr EVM.End)
translateBehv cmap (Behaviour _ _ _ preconds caseconds _ upds ret) = do
  preconds' <- mapM (toProp cmap) preconds
  caseconds' <- mapM (toProp cmap) caseconds
  ret' <- returnsToExpr cmap ret
  store <- rewritesToExpr cmap upds
  pure $ EVM.Success (preconds' <> caseconds') mempty ret' store

rewritesToExpr :: ContractMap -> [Rewrite] -> ActM ContractMap
rewritesToExpr cmap rewrites = foldM rewriteToExpr cmap rewrites

rewriteToExpr :: ContractMap -> Rewrite -> ActM ContractMap
rewriteToExpr cmap (Constant _) = pure cmap
rewriteToExpr cmap (Rewrite upd) = do
  cmap' <- updateToExpr upd cmap
  pure cmap'

updatesToExpr :: [StorageUpdate] -> ContractMap -> ActM ContractMap
updatesToExpr upds initmap = foldM (flip updateToExpr) initmap upds

updateToExpr :: StorageUpdate -> ContractMap -> ActM ContractMap
updateToExpr (Update typ (Item _ _ ref) e) cmap = do
  caddr' <- baseAddr cmap ref
  offset <- refOffset cmap ref
  let contract = fromMaybe (error "Internal error: contract not found") $ M.lookup caddr' cmap
=======
ifaceToSig :: Interface -> Sig
ifaceToSig (Interface name args) = Sig (T.pack name) (fmap fromdecl args)
  where
    fromdecl (Decl t _) = t

translateBehv :: Layout -> BS.ByteString -> Behaviour -> EVM.Expr EVM.End
translateBehv layout bytecode (Behaviour _ cid _ preconds caseconds _ upds ret) =
  EVM.Success (fmap (toProp layout) $ preconds <> caseconds) mempty (returnsToExpr layout ret) (rewritesToExpr layout cid upds bytecode)

rewritesToExpr :: Layout -> Id -> [Rewrite] -> BS.ByteString -> ContractMap
rewritesToExpr layout cid rewrites bytecode = foldl (flip $ rewriteToExpr layout cid) initmap rewrites
  where
    initcontract = EVM.C { EVM.code  = EVM.RuntimeCode (EVM.ConcreteRuntimeCode bytecode)
                         , EVM.storage = EVM.AbstractStore initAddr
                         , EVM.balance = EVM.Balance (EVM.SymAddr "entrypoint")
                         , EVM.nonce = Just 0
                         }
    initmap = M.fromList [(initAddr, initcontract)]

rewriteToExpr :: Layout -> Id -> Rewrite -> ContractMap -> ContractMap
rewriteToExpr _ _ (Constant _) cmap = cmap
rewriteToExpr layout cid (Rewrite upd) cmap = updateToExpr layout cid upd cmap

updatesToExpr :: Layout -> Id -> [StorageUpdate] -> ContractMap -> ContractMap
updatesToExpr layout cid upds initmap = foldl (flip $ updateToExpr layout cid) initmap upds

updateToExpr :: Layout -> Id -> StorageUpdate -> ContractMap -> ContractMap
updateToExpr layout cid (Update typ i@(Item _ _ ref) e) cmap =
>>>>>>> 05f43516
  case typ of
    SInteger -> do
      e' <- toExpr cmap e
      pure $ M.insert caddr' (updateStorage (EVM.SStore offset e') contract) cmap
    SBoolean -> do
      e' <- toExpr cmap e
      pure $ M.insert caddr' (updateStorage (EVM.SStore offset e') contract) cmap
    SByteStr -> error "Bytestrings not supported"
    SContract -> do
     fresh <- getFreshIncr
     let freshAddr = EVM.SymAddr $ "freshSymAddr" <> (T.pack $ show fresh)
     cmap' <- localCaddr freshAddr $ createContract cmap freshAddr e
     pure $ M.insert caddr' (updateNonce (updateStorage (EVM.SStore offset (EVM.WAddr freshAddr)) contract)) cmap'
  where
 
    updateStorage :: (EVM.Expr EVM.Storage -> EVM.Expr EVM.Storage) -> EVM.Expr EVM.EContract -> EVM.Expr EVM.EContract
    updateStorage updfun c'@(EVM.C _ _ _ _) = c' { EVM.storage = updfun c'.storage }
    updateStorage _ (EVM.GVar _) = error "Internal error: contract cannot be a global variable"

    updateNonce :: EVM.Expr EVM.EContract -> EVM.Expr EVM.EContract
    updateNonce c'@(EVM.C _ _ _ (Just n)) = c' { EVM.nonce = Just (n + 1) }
    updateNonce (EVM.C _ _ _ Nothing) = error "Internal error: nonce must be a number"
    updateNonce (EVM.GVar _) = error "Internal error: contract cannot be a global variable"

createContract :: ContractMap -> EVM.Expr EVM.EAddr -> Exp AContract -> ActM ContractMap
createContract cmap freshAddr (Create _ cid args) = do
  codemap <- getCodemap
  case M.lookup cid codemap of
    Just (Contract (Constructor _ iface _ _ _ upds _) _, _, bytecode) -> do
      let contract = EVM.C { EVM.code  = EVM.RuntimeCode (EVM.ConcreteRuntimeCode bytecode)
                           , EVM.storage = EVM.ConcreteStore mempty
                           , EVM.balance = EVM.Lit 0
                           , EVM.nonce = Just 1
                           }
      let subst = makeSubstMap iface args

      let upds' = substUpds subst upds
      -- trace "Before" $
      -- traceShow preconds $
      -- trace "After" $
      -- traceShow (fmap (substExp subst) preconds) $
      updatesToExpr upds' (M.insert freshAddr contract cmap)
    Nothing -> error "Internal error: constructor not found"
createContract _ _ _ = error "Internal error: constructor call expected"

-- | Substitutions

makeSubstMap :: Interface -> [TypedExp] -> M.Map Id TypedExp
makeSubstMap (Interface _ decls) args =
  M.fromList $ zipWith (\(Decl _ x) texp -> (x, texp)) decls args

substUpds :: M.Map Id TypedExp -> [StorageUpdate] -> [StorageUpdate]
substUpds subst upds = fmap (substUpd subst) upds

substUpd :: M.Map Id TypedExp -> StorageUpdate -> StorageUpdate
substUpd subst (Update s item expr) = Update s (substItem subst item) (substExp subst expr)

substItem :: M.Map Id TypedExp -> TStorageItem a -> TStorageItem a
substItem subst (Item st vt sref) = Item st vt (substStorageRef subst sref)

substStorageRef :: M.Map Id TypedExp -> StorageRef -> StorageRef
substStorageRef _ var@(SVar _ _ _) = var
substStorageRef subst (SMapping pn sref args) = SMapping pn (substStorageRef subst sref) (substArgs subst args)
substStorageRef subst (SField pn sref x y) = SField pn (substStorageRef subst sref) x y

substArgs :: M.Map Id TypedExp -> [TypedExp] -> [TypedExp]
substArgs subst exps = fmap (substTExp subst) exps

substTExp :: M.Map Id TypedExp -> TypedExp -> TypedExp
substTExp subst (TExp st expr) = TExp st (substExp subst expr)

substExp :: M.Map Id TypedExp -> Exp a -> Exp a
substExp subst expr = case expr of
  And pn a b -> And pn (substExp subst a) (substExp subst b)
  Or pn a b -> Or pn (substExp subst a) (substExp subst b)
  Impl pn a b -> Impl pn (substExp subst a) (substExp subst b)
  Neg pn a -> Neg pn (substExp subst a)
  LT pn a b -> LT pn (substExp subst a) (substExp subst b)
  LEQ pn a b -> LEQ pn (substExp subst a) (substExp subst b)
  GEQ pn a b -> GEQ pn (substExp subst a) (substExp subst b)
  GT pn a b -> GT pn (substExp subst a) (substExp subst b)
  LitBool _ _ -> expr

  Add pn a b -> Add pn (substExp subst a) (substExp subst b)
  Sub pn a b -> Sub pn (substExp subst a) (substExp subst b)
  Mul pn a b -> Mul pn (substExp subst a) (substExp subst b)
  Div pn a b -> Div pn (substExp subst a) (substExp subst b)
  Mod pn a b -> Mod pn (substExp subst a) (substExp subst b)
  Exp pn a b -> Exp pn (substExp subst a) (substExp subst b)
  LitInt _ _ -> expr
  IntEnv _ _ -> expr

  IntMin _ _ -> expr
  IntMax _ _ -> expr
  UIntMin _ _ -> expr
  UIntMax _ _ -> expr
  InRange pn t a -> InRange pn t (substExp subst a)

  Cat pn a b -> Cat pn (substExp subst a) (substExp subst b)
  Slice pn a b c -> Slice pn (substExp subst a) (substExp subst b) (substExp subst c)
  ByStr _ _ -> expr
  ByLit _ _ -> expr
  ByEnv _ _ -> expr

  Eq pn st a b -> Eq pn st (substExp subst a) (substExp subst b)
  NEq pn st a b -> NEq pn st (substExp subst a) (substExp subst b)

  ITE pn a b c -> ITE pn (substExp subst a) (substExp subst b) (substExp subst c)
  TEntry _ _ _ -> expr
  Var _ st _ x -> case M.lookup x subst of
    Just (TExp st' exp') -> maybe (error "Internal error: type missmatch") (\Refl -> exp') $ testEquality st st'
    Nothing -> expr

  Create pn a b -> Create pn a (substArgs subst b)



returnsToExpr :: ContractMap -> Maybe TypedExp -> ActM (EVM.Expr EVM.Buf)
returnsToExpr _ Nothing = pure $ EVM.ConcreteBuf ""
returnsToExpr cmap (Just r) = typedExpToBuf cmap r

wordToBuf :: EVM.Expr EVM.EWord -> EVM.Expr EVM.Buf
wordToBuf w = EVM.WriteWord (EVM.Lit 0) w (EVM.ConcreteBuf "")

wordToProp :: EVM.Expr EVM.EWord -> EVM.Prop
wordToProp w = EVM.PNeg (EVM.PEq w (EVM.Lit 0))

typedExpToBuf :: ContractMap -> TypedExp -> ActM (EVM.Expr EVM.Buf)
typedExpToBuf cmap expr =
  case expr of
    TExp styp e -> expToBuf cmap styp e

expToBuf :: forall a. ContractMap -> SType a -> Exp a  -> ActM (EVM.Expr EVM.Buf)
expToBuf cmap styp e = do
  case styp of
    SInteger -> do
      e' <- toExpr cmap e
      pure $ EVM.WriteWord (EVM.Lit 0) e' (EVM.ConcreteBuf "")
    SBoolean -> do
      e' <- toExpr cmap e
      pure $ EVM.WriteWord (EVM.Lit 0) e' (EVM.ConcreteBuf "")
    SByteStr -> toExpr cmap e
    SContract -> error "Internal error: expecting primitive type"

getSlot :: Layout -> Id -> Id -> Integer
getSlot layout cid name =
  case M.lookup cid layout of
    Just m -> case M.lookup name m of
      Just v -> v
      Nothing -> error $ "Internal error: invalid variable name: " <> show name
    Nothing -> error "Internal error: invalid contract name"

refOffset :: ContractMap -> StorageRef -> ActM (EVM.Expr EVM.EWord)
refOffset _ (SVar _ cid name) = do
  layout <- getLayout
  let slot = getSlot layout cid name
  pure $ EVM.Lit (fromIntegral slot)
refOffset cmap (SMapping _ ref ixs) = do
  slot <- refOffset cmap ref
  foldM (\slot' i -> do
            buf <- typedExpToBuf cmap i
            pure (EVM.keccak (buf <> (wordToBuf slot')))) slot ixs
refOffset _ (SField _ _ cid name) = do
  layout <- getLayout
  let slot = getSlot layout cid name
  pure $ EVM.Lit (fromIntegral slot)

baseAddr :: ContractMap -> StorageRef -> ActM (EVM.Expr EVM.EAddr)
baseAddr _ (SVar _ _ _) = getCaddr
baseAddr cmap (SField _ ref _ _) = refAddr cmap ref
baseAddr cmap (SMapping _ ref _) = baseAddr cmap ref

-- | find the contract that is stored in the given reference of contract type
refAddr :: ContractMap -> StorageRef -> ActM (EVM.Expr EVM.EAddr)
refAddr cmap (SVar _ c x) = do
  caddr <- getCaddr
  case M.lookup caddr cmap of
    Just (EVM.C _ storage _ _) -> do
      layout <- getLayout
      let slot = EVM.Lit $ fromIntegral $ getSlot layout c x
      case simplify (EVM.SLoad slot storage) of
        EVM.WAddr symaddr -> pure symaddr
        _ -> error $ "Internal error: did not find a symbolic address"
    Just _ -> error "Internal error: unepected GVar "
    Nothing -> error "Internal error: contract not found"
refAddr cmap (SField _ ref c x) = do
  layout <- getLayout
  caddr' <- refAddr cmap ref
  case M.lookup caddr' cmap of
    Just (EVM.C _ storage _ _) -> do
      let slot = EVM.Lit $ fromIntegral $ getSlot layout c x
      case simplify (EVM.SLoad slot storage) of
        EVM.WAddr symaddr -> pure symaddr
        _ -> error "Internal error: did not find a symbolic address"
    Just _ -> error "Internal error: unepected GVar "
    Nothing -> error "Internal error: contract not found"
refAddr _ (SMapping _ _ _) = error "Internal error: mapping address not suppported"

ethEnvToWord :: EthEnv -> EVM.Expr EVM.EWord
ethEnvToWord Callvalue = EVM.TxValue
ethEnvToWord Caller = EVM.WAddr $ EVM.SymAddr "caller"
ethEnvToWord Origin = EVM.Origin
ethEnvToWord Blocknumber = EVM.BlockNumber
ethEnvToWord Blockhash = EVM.BlockHash $ EVM.Lit 0
ethEnvToWord Chainid = EVM.ChainId
ethEnvToWord Gaslimit = EVM.GasLimit
ethEnvToWord Coinbase = EVM.Coinbase
ethEnvToWord Timestamp = EVM.Timestamp
ethEnvToWord This = error "TODO"
ethEnvToWord Nonce = error "TODO"
ethEnvToWord Calldepth = error "TODO"
ethEnvToWord Difficulty = error "TODO"

ethEnvToBuf :: EthEnv -> EVM.Expr EVM.Buf
ethEnvToBuf _ = error "Internal error: there are no bytestring environment values"


toProp :: ContractMap -> Exp ABoolean -> ActM EVM.Prop
toProp cmap = \case
  (And _ e1 e2) -> pop2 EVM.PAnd e1 e2
  (Or _ e1 e2) -> pop2 EVM.POr e1 e2
  (Impl _ e1 e2) -> pop2 EVM.PImpl e1 e2
  (Neg _ e1) -> do
    e1' <- toProp cmap e1
    pure $ EVM.PNeg e1'
  (Syntax.Annotated.LT _ e1 e2) -> op2 EVM.PLT e1 e2
  (LEQ _ e1 e2) -> op2 EVM.PLEq e1 e2
  (GEQ _ e1 e2) -> op2 EVM.PGEq e1 e2
  (Syntax.Annotated.GT _ e1 e2) -> op2 EVM.PGT e1 e2
  (LitBool _ b) -> pure $ EVM.PBool b
  (Eq _ SInteger e1 e2) -> op2 EVM.PEq e1 e2
  (Eq _ SBoolean e1 e2) -> op2 EVM.PEq e1 e2
  (Eq _ _ _ _) -> error "unsupported"
  (NEq _ SInteger e1 e2) -> do
    e <- op2 EVM.PEq e1 e2
    pure $ EVM.PNeg e
  (NEq _ SBoolean e1 e2) -> do
    e <- op2 EVM.PEq e1 e2
    pure $ EVM.PNeg e
  (NEq _ _ _ _) -> error "unsupported"
  (ITE _ _ _ _) -> error "Internal error: expecting flat expression"
  (Var _ _ _ _) -> error "TODO"
  (TEntry _ _ _) -> error "TODO" -- EVM.SLoad addr idx
  (InRange _ t e) -> toProp cmap (inRange t e)
  where
    op2 :: forall a b. (EVM.Expr (ExprType b) -> EVM.Expr (ExprType b) -> a) -> Exp b -> Exp b -> ActM a
    op2 op e1 e2 = do
      e1' <- toExpr cmap e1
      e2' <- toExpr cmap e2
      pure $ op e1' e2'

    pop2 :: forall a. (EVM.Prop -> EVM.Prop -> a) -> Exp ABoolean -> Exp ABoolean -> ActM a
    pop2 op e1 e2 = do
      e1' <- toProp cmap e1
      e2' <- toProp cmap e2
      pure $ op e1' e2'



toExpr :: forall a. ContractMap -> Exp a -> ActM (EVM.Expr (ExprType a))
toExpr cmap = \case
  -- booleans
  (And _ e1 e2) -> op2 EVM.And e1 e2
  (Or _ e1 e2) -> op2 EVM.Or e1 e2
  (Impl _ e1 e2) -> op2 (\x y -> EVM.Or (EVM.Not x) y) e1 e2
  (Neg _ e1) -> do
    e1' <- toExpr cmap e1
    pure $ EVM.Not e1'
  (Syntax.Annotated.LT _ e1 e2) -> op2 EVM.LT e1 e2
  (LEQ _ e1 e2) -> op2 EVM.LEq e1 e2
  (GEQ _ e1 e2) -> op2 EVM.GEq e1 e2
  (Syntax.Annotated.GT _ e1 e2) -> op2 EVM.GT e1 e2
  (LitBool _ b) -> pure $ EVM.Lit (fromIntegral $ fromEnum $ b)
  -- integers
  (Add _ e1 e2) -> op2 EVM.Add e1 e2
  (Sub _ e1 e2) -> op2 EVM.Sub e1 e2
  (Mul _ e1 e2) -> op2 EVM.Mul e1 e2
  (Div _ e1 e2) -> op2 EVM.Div e1 e2
  (Mod _ e1 e2) -> op2 EVM.Mod e1 e2 -- which mod?
  (Exp _ e1 e2) -> op2 EVM.Exp e1 e2
  (LitInt _ n) -> pure $ EVM.Lit (fromIntegral n)
  (IntEnv _ env) -> pure $ ethEnvToWord env
  -- bounds
  (IntMin _ n) -> pure $ EVM.Lit (fromIntegral $ intmin n)
  (IntMax _ n) -> pure $ EVM.Lit (fromIntegral $ intmax n)
  (UIntMin _ n) -> pure $ EVM.Lit (fromIntegral $ uintmin n)
  (UIntMax _ n) -> pure $ EVM.Lit (fromIntegral $ uintmax n)
  (InRange _ t e) -> toExpr cmap (inRange t e)
  -- bytestrings
  (Cat _ _ _) -> error "TODO"
  (Slice _ _ _ _) -> error "TODO"
  -- EVM.CopySlice (toExpr start) (EVM.Lit 0) -- src and dst offset
  -- (EVM.Add (EVM.Sub (toExp end) (toExpr start)) (EVM.Lit 0)) -- size
  -- (toExpr bs) (EVM.ConcreteBuf "") -- src and dst
  (ByStr _ str) -> pure $  EVM.ConcreteBuf (B8.pack str)
  (ByLit _ bs) -> pure $ EVM.ConcreteBuf bs
  (ByEnv _ env) -> pure $ ethEnvToBuf env
  -- contracts
  (Create _ _ _) -> error "internal error: Create calls not supported in this context"
  -- polymorphic
  (Eq _ SInteger e1 e2) -> op2 EVM.Eq e1 e2
  (Eq _ SBoolean e1 e2) -> op2 EVM.Eq e1 e2
  (Eq _ _ _ _) -> error "unsupported"

  (NEq _ SInteger e1 e2) -> do
    e <- op2 EVM.Eq e1 e2
    pure $ EVM.Not $ e
  (NEq _ SBoolean e1 e2) -> do
    e <- op2 EVM.Eq e1 e2
    pure $ EVM.Not $ e
  (NEq _ _ _ _) -> error "unsupported"

  (ITE _ _ _ _) -> error "Internal error: expecting flat expression"

  (Var _ SInteger typ x) ->  -- TODO other types
    pure $ fromCalldataFramgment $ symAbiArg (T.pack x) typ

  (TEntry _ _ (Item SInteger _ ref)) -> do
    slot <- refOffset cmap ref
    caddr' <- baseAddr cmap ref
    let contract = fromMaybe (error "Internal error: contract not found") $ M.lookup caddr' cmap
    let storage = case contract of
                    EVM.C _ s _ _  -> s
                    EVM.GVar _ -> error "Internal error: contract cannot be a global variable"
    pure $ EVM.SLoad slot storage

  e ->  error $ "TODO: " <> show e

  where
    op2 :: forall b c. (EVM.Expr (ExprType c) -> EVM.Expr (ExprType c) -> b) -> Exp c -> Exp c -> ActM b
    op2 op e1 e2 = do
      e1' <- toExpr cmap e1
      e2' <- toExpr cmap e2
      pure $ op e1' e2'

    fromCalldataFramgment :: CalldataFragment -> EVM.Expr EVM.EWord
    fromCalldataFramgment (St _ word) = word
    fromCalldataFramgment _ = error "Internal error: only static types are supported"

inRange :: AbiType -> Exp AInteger -> Exp ABoolean
-- if the type has the type of machine word then check per operation
inRange (AbiUIntType 256) e = checkOp e
inRange (AbiIntType 256) _ = error "TODO signed integers"
-- otherwise insert range bounds
inRange t e = bound t e


checkOp :: Exp AInteger -> Exp ABoolean
checkOp (LitInt _ i) = LitBool nowhere $ i <= (fromIntegral (maxBound :: Word256))
checkOp (Var _ _ _ _)  = LitBool nowhere True
checkOp (TEntry _ _ _)  = LitBool nowhere True
checkOp e@(Add _ e1 _) = LEQ nowhere e1 e -- check for addition overflow
checkOp e@(Sub _ e1 _) = LEQ nowhere e e1
checkOp (Mul _ e1 e2) = Or nowhere (Eq nowhere SInteger e1 (LitInt nowhere 0))
                          (Impl nowhere (NEq nowhere SInteger e1 (LitInt nowhere 0))
                            (Eq nowhere SInteger e2 (Div nowhere (Mul nowhere e1 e2) e1)))
checkOp (Div _ _ _) = LitBool nowhere True
checkOp (Mod _ _ _) = LitBool nowhere True
checkOp (Exp _ _ _) = error "TODO check for exponentiation overflow"
checkOp (IntMin _ _)  = error "Internal error: invalid in range expression"
checkOp (IntMax _ _)  = error "Internal error: invalid in range expression"
checkOp (UIntMin _ _) = error "Internal error: invalid in range expression"
checkOp (UIntMax _ _) = error "Internal error: invalid in range expression"
checkOp (ITE _ _ _ _) = error "Internal error: invalid in range expression"
checkOp (IntEnv _ _) = error "Internal error: invalid in range expression"


-- * Equivalence checking

-- | Wrapper for the equivalenceCheck function of hevm
checkEquiv :: SolverGroup -> VeriOpts -> [EVM.Expr EVM.End] -> [EVM.Expr EVM.End] -> IO [EquivResult]
checkEquiv solvers opts l1 l2 =
  fmap toEquivRes <$> equivalenceCheck' solvers l1 l2 opts
  where
    toEquivRes :: SymExec.EquivResult -> EquivResult
    toEquivRes (Cex cex) = Cex ("\x1b[1mThe following input results in different behaviours\x1b[m", cex)
    toEquivRes (Qed a) = Qed a
    toEquivRes (Timeout b) = Timeout b


<<<<<<< HEAD
checkConstructors :: SolverGroup -> VeriOpts -> ByteString -> ByteString -> Store -> Contract -> CodeMap -> IO ContractMap
checkConstructors solvers opts initcode runtimecode store contract codemap = do
  let (actbehvs, calldata) = translateActConstr codemap store contract runtimecode
  solbehvs <- removeFails <$> getInitcodeBranches solvers initcode calldata
  -- traceM "Sol behvs"
  -- mapM_ (traceM . T.unpack . Format.formatExpr) solbehvs
  -- traceM "ACT behvs"
  -- mapM_ (traceM . T.unpack . Format.formatExpr) actbehvs
=======
checkConstructors :: SolverGroup -> VeriOpts -> ByteString -> ByteString -> Act -> IO ()
checkConstructors solvers opts initcode runtimecode act = do
  let (_, actbehvs, calldata, sig) = translateActConstr act runtimecode
  initVM <- stToIO $ abstractVM calldata initcode Nothing True
  expr <- interpret (Fetch.oracle solvers Nothing) Nothing 1 StackBased initVM runExpr
  let simpl = if True then (simplify expr) else expr
  let solbehvs = removeFails $ flattenExpr simpl
>>>>>>> 05f43516
  putStrLn "\x1b[1mChecking if constructor results are equivalent.\x1b[m"
  checkResult calldata (Just sig) =<< checkEquiv solvers opts solbehvs actbehvs
  putStrLn "\x1b[1mChecking if constructor input spaces are the same.\x1b[m"
<<<<<<< HEAD
  checkResult =<< checkInputSpaces solvers opts solbehvs actbehvs
  pure $ getContractMap actbehvs
  where
    removeFails branches = filter isSuccess $ branches

getContractMap :: [EVM.Expr EVM.End] -> ContractMap
getContractMap [EVM.Success _ _ _ m] = m
getContractMap _ = error "Internal error: unexpected shape of Act translation"

checkBehaviours :: SolverGroup -> VeriOpts -> Store -> Contract -> CodeMap -> ContractMap -> IO ()
checkBehaviours solvers opts store (Contract _ behvs) codemap cmap = do
  let (actstorage, hevmstorage) = createStorage cmap
  let actbehvs = translateActBehvs codemap store behvs actstorage
  flip mapM_ actbehvs $ \(name,behvs',calldata) -> do
    -- traceM "Act storage:"
    -- traceShowM actstorage
    solbehvs <- removeFails <$> getRuntimeBranches solvers hevmstorage calldata
=======
  checkResult calldata (Just sig) =<< checkInputSpaces solvers opts solbehvs actbehvs
  where
    removeFails branches = filter isSuccess $ branches


checkBehaviours :: SolverGroup -> VeriOpts -> ByteString -> Act -> IO ()
checkBehaviours solvers opts bytecode act = do
  let actbehvs = translateActBehvs act bytecode
  flip mapM_ actbehvs $ \(name,behvs,calldata,sig) -> do
    solbehvs <- removeFails <$> getBranches solvers bytecode calldata
>>>>>>> 05f43516
    putStrLn $ "\x1b[1mChecking behavior \x1b[4m" <> name <> "\x1b[m of Act\x1b[m"
    -- traceShowM "Solidity behaviors"
    -- mapM_ (traceM . T.unpack . Format.formatExpr) solbehvs
    -- traceShowM "Act behaviors"
    -- mapM_ (traceM . T.unpack . Format.formatExpr) behvs'
    -- equivalence check
    putStrLn "\x1b[1mChecking if behaviour is matched by EVM\x1b[m"
<<<<<<< HEAD
    checkResult =<< checkEquiv solvers opts solbehvs behvs'
    -- input space exhaustiveness check
    putStrLn "\x1b[1mChecking if the input spaces are the same\x1b[m"
    checkResult =<< checkInputSpaces solvers opts solbehvs behvs'
=======
    checkResult calldata (Just sig) =<< checkEquiv solvers opts solbehvs behvs
    -- input space exhaustiveness check
    putStrLn "\x1b[1mChecking if the input spaces are the same\x1b[m"
    checkResult calldata (Just sig) =<< checkInputSpaces solvers opts solbehvs behvs
>>>>>>> 05f43516
    where
      removeFails branches = filter isSuccess $ branches


createStorage :: ContractMap -> (ContractMap, [(EVM.Expr EVM.EAddr, EVM.Contract)])
createStorage cmap =
  let cmap' = M.mapWithKey makeContract cmap in
  let contracts = fmap (\(addr, c) -> (addr, toContract c)) $ M.toList cmap' in
  (cmap', contracts)

  where
    traverseStorage ::  EVM.Expr EVM.EAddr -> EVM.Expr EVM.Storage -> EVM.Expr EVM.Storage
    traverseStorage addr (EVM.SStore offset (EVM.WAddr symaddr) storage) =
      EVM.SStore offset (EVM.WAddr symaddr) (traverseStorage addr storage)
    traverseStorage addr (EVM.SStore _ _ storage) = traverseStorage addr storage
    traverseStorage addr (EVM.ConcreteStore _) = (EVM.AbstractStore addr)
    traverseStorage _ _ = error "Internal error: unexpected storage shape"

    makeContract :: EVM.Expr EVM.EAddr -> EVM.Expr EVM.EContract -> EVM.Expr EVM.EContract
    makeContract addr (EVM.C code storage _ _) = EVM.C code (traverseStorage addr storage) (EVM.Balance addr) (Just 0)
    makeContract _ (EVM.GVar _) = error "Internal error: contract cannot be gvar"

    toContract :: EVM.Expr EVM.EContract -> EVM.Contract
    toContract (EVM.C code storage balance nonce) = EVM.Contract
      { EVM.code        = code
      , EVM.storage     = storage
      , EVM.origStorage = storage
      , EVM.balance     = balance
      , EVM.nonce       = nonce
      , EVM.codehash    = EVM.hashcode code
      , EVM.opIxMap     = EVM.mkOpIxMap code
      , EVM.codeOps     = EVM.mkCodeOps code
      , EVM.external    = False
      }
    toContract (EVM.GVar _) = error "Internal error: contract cannot be gvar"


-- | Find the input space of an expr list
inputSpace :: [EVM.Expr EVM.End] -> [EVM.Prop]
inputSpace exprs = map aux exprs
  where
    aux :: EVM.Expr EVM.End -> EVM.Prop
    aux (EVM.Success c _ _ _) = EVM.pand c
    aux _ = error "List should only contain success behaviours"

-- | Check whether two lists of behaviours cover exactly the same input space
checkInputSpaces :: SolverGroup -> VeriOpts -> [EVM.Expr EVM.End] -> [EVM.Expr EVM.End] -> IO [EquivResult]
checkInputSpaces solvers opts l1 l2 = do
  let p1 = inputSpace l1
  let p2 = inputSpace l2
  let queries = fmap (assertProps abstRefineDefault) [ [ EVM.PNeg (EVM.por p1), EVM.por p2 ]
                                                     , [ EVM.por p1, EVM.PNeg (EVM.por p2) ] ]

  when opts.debug $ forM_ (zip [(1 :: Int)..] queries) $ \(idx, q) -> do
    TL.writeFile
      ("input-query-" <> show idx <> ".smt2")
      (formatSMT2 q <> "\n\n(check-sat)")

  results <- mapConcurrently (checkSat solvers) queries
  let results' = case results of
                   [r1, r2] -> [ toVRes "\x1b[1mThe following inputs are accepted by Act but not EVM\x1b[m" r1
                               , toVRes "\x1b[1mThe following inputs are accepted by EVM but not Act\x1b[m" r2 ]
                   _ -> error "Internal error: impossible"

  case all isQed results' of
    True -> pure [Qed ()]
    False -> pure $ filter (/= Qed ()) results'


-- | Checks whether all successful EVM behaviors are withing the
-- interfaces specified by Act
checkAbi :: SolverGroup -> VeriOpts -> Contract -> ContractMap -> IO ()
checkAbi solver opts contract cmap = do
  putStrLn "\x1b[1mChecking if the ABI of the contract matches the specification\x1b[m"
  let (_, hevmstorage) = createStorage cmap
  let txdata = EVM.AbstractBuf "txdata"
  let selectorProps = assertSelector txdata <$> nubOrd (actSigs contract)
  evmBehvs <- getRuntimeBranches solver hevmstorage (txdata, [])
  let queries =  fmap (assertProps abstRefineDefault) $ filter (/= []) $ fmap (checkBehv selectorProps) evmBehvs

  when opts.debug $ forM_ (zip [(1 :: Int)..] queries) $ \(idx, q) -> do
    TL.writeFile
      ("abi-query-" <> show idx <> ".smt2")
      (formatSMT2 q <> "\n\n(check-sat)")

  checkResult (txdata, []) Nothing =<< fmap (toVRes msg) <$> mapConcurrently (checkSat solver) queries

  where
    actSig (Behaviour _ _ iface _ _ _ _ _) = T.pack $ makeIface iface
    actSigs (Contract _ behvs) = actSig <$> behvs

    checkBehv :: [EVM.Prop] -> EVM.Expr EVM.End -> [EVM.Prop]
    checkBehv assertions (EVM.Success cnstr _ _ _) = assertions <> cnstr
    checkBehv _ (EVM.Failure _ _ _) = []
    checkBehv _ (EVM.Partial _ _ _) = []
    checkBehv _ (EVM.ITE _ _ _) = error "Internal error: HEVM behaviours must be flattened"
    checkBehv _ (EVM.GVar _) = error "Internal error: unepected GVar"

    msg = "\x1b[1mThe following function selector results in behaviors not covered by the Act spec:\x1b[m"

checkContracts :: SolverGroup -> VeriOpts -> Store -> M.Map Id (Contract, BS.ByteString, BS.ByteString) -> IO ()
checkContracts solvers opts store codemap =
  mapM_ (\(_, (contract, initcode, bytecode)) -> do
            putStrLn $ "\x1b[1mChecking contract \x1b[4m" <> nameOfContract contract <> "\x1b[m"
            -- Constructor check
            cmap <- checkConstructors solvers opts initcode bytecode store contract codemap
            -- Behavours check
            checkBehaviours solvers opts store contract codemap cmap
            -- ABI exhaustiveness sheck
            checkAbi solvers opts contract cmap
        ) (M.toList codemap)


readSelector :: EVM.Expr EVM.Buf -> EVM.Expr EVM.EWord
readSelector txdata =
    EVM.JoinBytes (EVM.LitByte 0) (EVM.LitByte 0) (EVM.LitByte 0) (EVM.LitByte 0)
                  (EVM.LitByte 0) (EVM.LitByte 0) (EVM.LitByte 0) (EVM.LitByte 0)
                  (EVM.LitByte 0) (EVM.LitByte 0) (EVM.LitByte 0) (EVM.LitByte 0)
                  (EVM.LitByte 0) (EVM.LitByte 0) (EVM.LitByte 0) (EVM.LitByte 0)
                  (EVM.LitByte 0) (EVM.LitByte 0) (EVM.LitByte 0) (EVM.LitByte 0)
                  (EVM.LitByte 0) (EVM.LitByte 0) (EVM.LitByte 0) (EVM.LitByte 0)
                  (EVM.LitByte 0) (EVM.LitByte 0) (EVM.LitByte 0) (EVM.LitByte 0)
                  (EVM.ReadByte (EVM.Lit 0x0) txdata)
                  (EVM.ReadByte (EVM.Lit 0x1) txdata)
                  (EVM.ReadByte (EVM.Lit 0x2) txdata)
                  (EVM.ReadByte (EVM.Lit 0x3) txdata)


assertSelector ::  EVM.Expr EVM.Buf -> T.Text -> EVM.Prop
assertSelector txdata sig =
  EVM.PNeg (EVM.PEq sel (readSelector txdata))
  where
    sel = EVM.Lit $ fromIntegral $ (EVM.abiKeccak (encodeUtf8 sig)).unFunctionSelector



-- * Utils

toVRes :: T.Text -> CheckSatResult -> EquivResult
toVRes msg res = case res of
  Sat cex -> Cex (msg, cex)
  EVM.Solvers.Unknown -> Timeout ()
  Unsat -> Qed ()
  Error e -> error $ "Internal Error: solver responded with error: " <> show e


checkResult :: Calldata -> Maybe Sig -> [EquivResult] -> IO ()
checkResult calldata sig res =
  case any isCex res of
    False -> do
      putStrLn "\x1b[42mNo discrepancies found\x1b[m"
      when (any isTimeout res) $ do
        putStrLn "But timeout(s) occurred"
        exitFailure
    True -> do
      let cexs = mapMaybe getCex res
      TIO.putStrLn . T.unlines $
        [ "\x1b[41mNot equivalent.\x1b[m"
        , "" , "-----", ""
<<<<<<< HEAD
        ] <> (intersperse (T.unlines [ "", "-----" ]) $ fmap (\(msg, cex) -> msg <> "\n" -- <> formatCex (EVM.AbstractBuf "txdata") cex
                                                             ) cexs)
=======
        ] <> (intersperse (T.unlines [ "", "-----" ]) $ fmap (\(msg, cex) -> msg <> "\n" <> formatCex (fst calldata) sig cex) cexs)
>>>>>>> 05f43516
      exitFailure<|MERGE_RESOLUTION|>--- conflicted
+++ resolved
@@ -41,19 +41,14 @@
 import Syntax
 import HEVM_utils
 
-<<<<<<< HEAD
-import qualified EVM.Types as EVM
-import qualified EVM as EVM
-=======
 import EVM.ABI (Sig(..))
-import qualified EVM.Types as EVM hiding (Contract(..), FrameState(..))
->>>>>>> 05f43516
+import EVM as EVM hiding (bytecode)
+import qualified EVM.Types as EVM hiding (FrameState(..))
 import EVM.Expr hiding (op2, inRange)
 import EVM.SymExec hiding (EquivResult, isPartial)
 import qualified EVM.SymExec as SymExec (EquivResult)
 import EVM.SMT (SMTCex(..), assertProps, formatSMT2)
 import EVM.Solvers
-import qualified EVM.Format as Format
 
 import Debug.Trace
 
@@ -136,42 +131,26 @@
 
 -- * Act translation
 
-<<<<<<< HEAD
-translateActConstr :: CodeMap -> Store -> Contract -> BS.ByteString -> ([EVM.Expr EVM.End], Calldata)
+translateActConstr :: CodeMap -> Store -> Contract -> BS.ByteString -> ([EVM.Expr EVM.End], Calldata, Sig)
 translateActConstr codemap store (Contract ctor _) bytecode =
   fst $ flip runState env $ translateConstructor bytecode ctor
   where
     env = ActEnv codemap fresh (slotMap store) (EVM.SymAddr "entrypoint")
     fresh = 0
 
-translateActBehvs :: CodeMap -> Store -> [Behaviour] -> ContractMap -> [(Id, [EVM.Expr EVM.End], Calldata)]
+translateActBehvs :: CodeMap -> Store -> [Behaviour] -> ContractMap -> [(Id, [EVM.Expr EVM.End], Calldata, Sig)]
 translateActBehvs codemap store behvs cmap =
   fst $ flip runState env $ translateBehvs cmap behvs
   where
     env = ActEnv codemap fresh (slotMap store) (EVM.SymAddr "entrypoint")
     fresh = 0 -- this is OK only because behaviours do not call constructors
 
-translateConstructor ::  BS.ByteString -> Constructor -> ActM ([EVM.Expr EVM.End], Calldata)
+translateConstructor ::  BS.ByteString -> Constructor -> ActM ([EVM.Expr EVM.End], Calldata, Sig)
 translateConstructor bytecode (Constructor _ iface preconds _ _ upds _)  = do
   preconds' <- mapM (toProp initmap) preconds
   cmap <- updatesToExpr upds initmap
   fresh <- getFresh
-  pure $ ([EVM.Success (snd calldata <> preconds' <> symAddrCnstr fresh) mempty (EVM.ConcreteBuf bytecode) cmap], calldata)
-=======
-translateActBehvs :: Act -> BS.ByteString -> [(Id, [EVM.Expr EVM.End], Calldata, Sig)]
-translateActBehvs (Act store contracts) bytecode =
-  let slots = slotMap store in
-  concatMap (\(Contract _ behvs) -> translateBehvs slots bytecode behvs) contracts
-
-translateActConstr :: Act -> BS.ByteString -> (Id, [EVM.Expr EVM.End], Calldata, Sig)
-translateActConstr (Act store [Contract ctor _]) bytecode = translateConstructor (slotMap store) ctor bytecode
-translateActConstr (Act _ _) _ = error "TODO multiple contracts"
-
-translateConstructor :: Layout -> Constructor -> BS.ByteString -> (Id, [EVM.Expr EVM.End], Calldata, Sig)
-translateConstructor layout (Constructor cid iface preconds _ _ upds _) bytecode =
-  (cid, [EVM.Success (snd calldata <> (fmap (toProp layout) $ preconds)) mempty (EVM.ConcreteBuf bytecode) (updatesToExpr layout cid upds initmap)],
-  calldata, ifaceToSig iface)
->>>>>>> 05f43516
+  pure $ ([EVM.Success (snd calldata <> preconds' <> symAddrCnstr fresh) mempty (EVM.ConcreteBuf bytecode) cmap], calldata, ifaceToSig iface)
   where
     calldata = makeCtrCalldata iface
     initcontract = EVM.C { EVM.code    = EVM.RuntimeCode (EVM.ConcreteRuntimeCode bytecode)
@@ -181,7 +160,6 @@
                          }
     initmap = M.fromList [(initAddr, initcontract)]
 
-<<<<<<< HEAD
     -- TODO remove when hevm PR is merged
     symAddrCnstr n = fmap (\i -> EVM.PNeg (EVM.PEq (EVM.WAddr (EVM.SymAddr $ "freshSymAddr" <> (T.pack $ show i))) (EVM.Lit 0))) [1..n]
     nonce :: ContractMap -> Integer
@@ -192,18 +170,12 @@
                    Just (EVM.GVar _) -> error "Internal error: unexpected GVar"
                    Nothing -> error "Internal error: init contract not found"
 
-translateBehvs :: ContractMap -> [Behaviour] ->  ActM [(Id, [EVM.Expr EVM.End], Calldata)]
+translateBehvs :: ContractMap -> [Behaviour] ->  ActM [(Id, [EVM.Expr EVM.End], Calldata, Sig)]
 translateBehvs cmap behvs = do
   let groups = (groupBy sameIface behvs) :: [[Behaviour]]
   mapM (\behvs' -> do
            exprs <- mapM (translateBehv cmap) behvs'
-           pure (behvName behvs', exprs, behvCalldata behvs')) groups
-=======
-translateBehvs :: Layout -> BS.ByteString -> [Behaviour] -> [(Id, [EVM.Expr EVM.End], Calldata, Sig)]
-translateBehvs layout bytecode behvs =
-  let groups = (groupBy sameIface behvs) :: [[Behaviour]] in
-  fmap (\behvs' -> (behvName behvs', fmap (translateBehv layout bytecode) behvs', behvCalldata behvs', behvSig behvs)) groups
->>>>>>> 05f43516
+           pure (behvName behvs', exprs, behvCalldata behvs', behvSig behvs)) groups
   where
     behvCalldata (Behaviour _ _ iface _ _ _ _ _:_) = makeCalldata iface
     behvCalldata [] = error "Internal error: behaviour groups cannot be empty"
@@ -218,7 +190,11 @@
     behvName (Behaviour _ _ (Interface name _) _ _ _ _ _:_) = name
     behvName [] = error "Internal error: behaviour groups cannot be empty"
 
-<<<<<<< HEAD
+ifaceToSig :: Interface -> Sig
+ifaceToSig (Interface name args) = Sig (T.pack name) (fmap fromdecl args)
+  where
+    fromdecl (Decl t _) = t
+
 translateBehv :: ContractMap -> Behaviour -> ActM (EVM.Expr EVM.End)
 translateBehv cmap (Behaviour _ _ _ preconds caseconds _ upds ret) = do
   preconds' <- mapM (toProp cmap) preconds
@@ -244,36 +220,6 @@
   caddr' <- baseAddr cmap ref
   offset <- refOffset cmap ref
   let contract = fromMaybe (error "Internal error: contract not found") $ M.lookup caddr' cmap
-=======
-ifaceToSig :: Interface -> Sig
-ifaceToSig (Interface name args) = Sig (T.pack name) (fmap fromdecl args)
-  where
-    fromdecl (Decl t _) = t
-
-translateBehv :: Layout -> BS.ByteString -> Behaviour -> EVM.Expr EVM.End
-translateBehv layout bytecode (Behaviour _ cid _ preconds caseconds _ upds ret) =
-  EVM.Success (fmap (toProp layout) $ preconds <> caseconds) mempty (returnsToExpr layout ret) (rewritesToExpr layout cid upds bytecode)
-
-rewritesToExpr :: Layout -> Id -> [Rewrite] -> BS.ByteString -> ContractMap
-rewritesToExpr layout cid rewrites bytecode = foldl (flip $ rewriteToExpr layout cid) initmap rewrites
-  where
-    initcontract = EVM.C { EVM.code  = EVM.RuntimeCode (EVM.ConcreteRuntimeCode bytecode)
-                         , EVM.storage = EVM.AbstractStore initAddr
-                         , EVM.balance = EVM.Balance (EVM.SymAddr "entrypoint")
-                         , EVM.nonce = Just 0
-                         }
-    initmap = M.fromList [(initAddr, initcontract)]
-
-rewriteToExpr :: Layout -> Id -> Rewrite -> ContractMap -> ContractMap
-rewriteToExpr _ _ (Constant _) cmap = cmap
-rewriteToExpr layout cid (Rewrite upd) cmap = updateToExpr layout cid upd cmap
-
-updatesToExpr :: Layout -> Id -> [StorageUpdate] -> ContractMap -> ContractMap
-updatesToExpr layout cid upds initmap = foldl (flip $ updateToExpr layout cid) initmap upds
-
-updateToExpr :: Layout -> Id -> StorageUpdate -> ContractMap -> ContractMap
-updateToExpr layout cid (Update typ i@(Item _ _ ref) e) cmap =
->>>>>>> 05f43516
   case typ of
     SInteger -> do
       e' <- toExpr cmap e
@@ -654,29 +600,18 @@
     toEquivRes (Timeout b) = Timeout b
 
 
-<<<<<<< HEAD
 checkConstructors :: SolverGroup -> VeriOpts -> ByteString -> ByteString -> Store -> Contract -> CodeMap -> IO ContractMap
 checkConstructors solvers opts initcode runtimecode store contract codemap = do
-  let (actbehvs, calldata) = translateActConstr codemap store contract runtimecode
+  let (actbehvs, calldata, sig) = translateActConstr codemap store contract runtimecode
   solbehvs <- removeFails <$> getInitcodeBranches solvers initcode calldata
   -- traceM "Sol behvs"
   -- mapM_ (traceM . T.unpack . Format.formatExpr) solbehvs
   -- traceM "ACT behvs"
   -- mapM_ (traceM . T.unpack . Format.formatExpr) actbehvs
-=======
-checkConstructors :: SolverGroup -> VeriOpts -> ByteString -> ByteString -> Act -> IO ()
-checkConstructors solvers opts initcode runtimecode act = do
-  let (_, actbehvs, calldata, sig) = translateActConstr act runtimecode
-  initVM <- stToIO $ abstractVM calldata initcode Nothing True
-  expr <- interpret (Fetch.oracle solvers Nothing) Nothing 1 StackBased initVM runExpr
-  let simpl = if True then (simplify expr) else expr
-  let solbehvs = removeFails $ flattenExpr simpl
->>>>>>> 05f43516
   putStrLn "\x1b[1mChecking if constructor results are equivalent.\x1b[m"
   checkResult calldata (Just sig) =<< checkEquiv solvers opts solbehvs actbehvs
   putStrLn "\x1b[1mChecking if constructor input spaces are the same.\x1b[m"
-<<<<<<< HEAD
-  checkResult =<< checkInputSpaces solvers opts solbehvs actbehvs
+  checkResult calldata (Just sig) =<< checkInputSpaces solvers opts solbehvs actbehvs
   pure $ getContractMap actbehvs
   where
     removeFails branches = filter isSuccess $ branches
@@ -689,22 +624,10 @@
 checkBehaviours solvers opts store (Contract _ behvs) codemap cmap = do
   let (actstorage, hevmstorage) = createStorage cmap
   let actbehvs = translateActBehvs codemap store behvs actstorage
-  flip mapM_ actbehvs $ \(name,behvs',calldata) -> do
+  flip mapM_ actbehvs $ \(name,behvs',calldata, sig) -> do
     -- traceM "Act storage:"
     -- traceShowM actstorage
     solbehvs <- removeFails <$> getRuntimeBranches solvers hevmstorage calldata
-=======
-  checkResult calldata (Just sig) =<< checkInputSpaces solvers opts solbehvs actbehvs
-  where
-    removeFails branches = filter isSuccess $ branches
-
-
-checkBehaviours :: SolverGroup -> VeriOpts -> ByteString -> Act -> IO ()
-checkBehaviours solvers opts bytecode act = do
-  let actbehvs = translateActBehvs act bytecode
-  flip mapM_ actbehvs $ \(name,behvs,calldata,sig) -> do
-    solbehvs <- removeFails <$> getBranches solvers bytecode calldata
->>>>>>> 05f43516
     putStrLn $ "\x1b[1mChecking behavior \x1b[4m" <> name <> "\x1b[m of Act\x1b[m"
     -- traceShowM "Solidity behaviors"
     -- mapM_ (traceM . T.unpack . Format.formatExpr) solbehvs
@@ -712,17 +635,10 @@
     -- mapM_ (traceM . T.unpack . Format.formatExpr) behvs'
     -- equivalence check
     putStrLn "\x1b[1mChecking if behaviour is matched by EVM\x1b[m"
-<<<<<<< HEAD
-    checkResult =<< checkEquiv solvers opts solbehvs behvs'
+    checkResult calldata (Just sig) =<< checkEquiv solvers opts solbehvs behvs'
     -- input space exhaustiveness check
     putStrLn "\x1b[1mChecking if the input spaces are the same\x1b[m"
-    checkResult =<< checkInputSpaces solvers opts solbehvs behvs'
-=======
-    checkResult calldata (Just sig) =<< checkEquiv solvers opts solbehvs behvs
-    -- input space exhaustiveness check
-    putStrLn "\x1b[1mChecking if the input spaces are the same\x1b[m"
-    checkResult calldata (Just sig) =<< checkInputSpaces solvers opts solbehvs behvs
->>>>>>> 05f43516
+    checkResult calldata (Just sig) =<< checkInputSpaces solvers opts solbehvs behvs'
     where
       removeFails branches = filter isSuccess $ branches
 
@@ -882,10 +798,5 @@
       TIO.putStrLn . T.unlines $
         [ "\x1b[41mNot equivalent.\x1b[m"
         , "" , "-----", ""
-<<<<<<< HEAD
-        ] <> (intersperse (T.unlines [ "", "-----" ]) $ fmap (\(msg, cex) -> msg <> "\n" -- <> formatCex (EVM.AbstractBuf "txdata") cex
-                                                             ) cexs)
-=======
         ] <> (intersperse (T.unlines [ "", "-----" ]) $ fmap (\(msg, cex) -> msg <> "\n" <> formatCex (fst calldata) sig cex) cexs)
->>>>>>> 05f43516
       exitFailure