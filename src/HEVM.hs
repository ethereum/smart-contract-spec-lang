{-# LANGUAGE GADTs #-}
{-# LANGUAGE DataKinds #-}
{-# LANGUAGE TypeFamilies #-}
{-# LANGUAGE FlexibleInstances #-}
{-# LANGUAGE LambdaCase #-}
{-# LANGUAGE ScopedTypeVariables #-}
{-# LANGUAGE MultiParamTypeClasses #-}
{-# LANGUAGE OverloadedStrings #-}
{-# LANGUAGE OverloadedRecordDot #-}
{-# LANGUAGE NoFieldSelectors #-}


module HEVM where

import qualified Data.Map as M
import Data.List
import Data.Containers.ListUtils (nubOrd)
import qualified Data.Text as T
import qualified Data.Text.IO as TIO
import qualified Data.Text.Lazy.IO as TL
import qualified Data.ByteString as BS
import qualified Data.ByteString.Char8 as B8 (pack)
import Data.Text.Encoding (encodeUtf8)
import Control.Concurrent.Async
import Control.Monad
import Data.DoubleWord
import Data.Maybe
import System.Exit ( exitFailure )
import Control.Monad.ST (stToIO)

import Syntax.Annotated
import Syntax.Untyped (makeIface)
import Syntax

import EVM.ABI (Sig(..))
import qualified EVM.Types as EVM hiding (Contract(..), FrameState(..))
import EVM.Expr hiding (op2, inRange)
import EVM.SymExec hiding (EquivResult, isPartial)
import qualified EVM.SymExec as SymExec (EquivResult)
import EVM.SMT (SMTCex(..), assertProps, formatSMT2)
import EVM.Solvers
import qualified EVM.Format as Format
import qualified EVM.Fetch as Fetch

type family ExprType a where
  ExprType 'AInteger  = EVM.EWord
  ExprType 'ABoolean  = EVM.EWord
  ExprType 'AByteStr  = EVM.Buf
  ExprType 'AContract = EVM.EWord -- address?

type Layout = M.Map Id (M.Map Id (EVM.Expr EVM.EAddr, Integer))

-- TODO move this to HEVM
type Calldata = (EVM.Expr EVM.Buf, [EVM.Prop])

type ContractMap = M.Map (EVM.Expr EVM.EAddr) (EVM.Expr EVM.EContract)

type EquivResult = ProofResult () (T.Text, SMTCex) ()

abstRefineDefault :: EVM.AbstRefineConfig
abstRefineDefault = EVM.AbstRefineConfig True False

ethrunAddress :: EVM.Addr
ethrunAddress = EVM.Addr 0x00a329c0648769a73afac7f9381e08fb43dbea72

initAddr :: EVM.Expr EVM.EAddr
initAddr = EVM.SymAddr "entrypoint"

slotMap :: Store -> Layout
slotMap store =
  M.map (M.map (\(_, slot) -> (initAddr, slot))) store

-- Create a calldata that matches the interface of a certain behaviour
-- or constructor. Use an abstract txdata buffer as the base.
makeCalldata :: Interface -> Calldata
makeCalldata iface@(Interface _ decls) =
  let
    mkArg :: Decl -> CalldataFragment
    mkArg (Decl typ x) = symAbiArg (T.pack x) typ
    makeSig = T.pack $ makeIface iface
    calldatas = fmap mkArg decls
    (cdBuf, _) = combineFragments calldatas (EVM.ConcreteBuf "")
    withSelector = writeSelector cdBuf makeSig
    sizeConstraints
      = (bufLength withSelector EVM..>= cdLen calldatas)
        EVM..&& (bufLength withSelector EVM..< (EVM.Lit (2 ^ (64 :: Integer))))
  in (withSelector, [sizeConstraints])

makeCtrCalldata :: Interface -> Calldata
makeCtrCalldata (Interface _ decls) =
  let
    mkArg :: Decl -> CalldataFragment
    mkArg (Decl typ x) = symAbiArg (T.pack x) typ
    calldatas = fmap mkArg decls
    -- We need to use a concrete buf as a base here because hevm bails when trying to execute with an abstract buf
    -- This is because hevm ends up trying to execute a codecopy with a symbolic size, which is unsupported atm
    -- This is probably unsound, but theres not a lot we can do about it at the moment...
    (cdBuf, props) = combineFragments' calldatas 0 (EVM.ConcreteBuf "")
  in (cdBuf, props)

-- TODO move to HEVM
combineFragments' :: [CalldataFragment] -> EVM.W256 -> EVM.Expr EVM.Buf -> (EVM.Expr EVM.Buf, [EVM.Prop])
combineFragments' fragments start base = go (EVM.Lit start) fragments (base, [])
  where
    go :: EVM.Expr EVM.EWord -> [CalldataFragment] -> (EVM.Expr EVM.Buf, [EVM.Prop]) -> (EVM.Expr EVM.Buf, [EVM.Prop])
    go _ [] acc = acc
    go idx (f:rest) (buf, ps) =
      case f of
        St p w -> go (add idx (EVM.Lit 32)) rest (writeWord idx w buf, p <> ps)
        s -> error $ "unsupported cd fragment: " <> show s


-- * Act translation

translateActBehvs :: Act -> BS.ByteString -> [(Id, [EVM.Expr EVM.End], Calldata, Sig)]
translateActBehvs (Act store contracts) bytecode =
  let slots = slotMap store in
  concatMap (\(Contract _ behvs) -> translateBehvs slots bytecode behvs) contracts

translateActConstr :: Act -> BS.ByteString -> (Id, [EVM.Expr EVM.End], Calldata, Sig)
translateActConstr (Act store [Contract ctor _]) bytecode = translateConstructor (slotMap store) ctor bytecode
translateActConstr (Act _ _) _ = error "TODO multiple contracts"

translateConstructor :: Layout -> Constructor -> BS.ByteString -> (Id, [EVM.Expr EVM.End], Calldata, Sig)
<<<<<<< HEAD
translateConstructor layout (Constructor cid iface preconds _ _ upds _) bytecode =
=======
translateConstructor layout (Constructor cid iface preconds _ _ upds) bytecode =
>>>>>>> 3d8ad0b1
  (cid, [EVM.Success (snd calldata <> (fmap (toProp layout) $ preconds)) mempty (EVM.ConcreteBuf bytecode) (updatesToExpr layout cid upds initmap)],
  calldata, ifaceToSig iface)
  where
    calldata = makeCtrCalldata iface
    initcontract = EVM.C { EVM.code  = EVM.RuntimeCode (EVM.ConcreteRuntimeCode bytecode)
                         , EVM.storage = EVM.ConcreteStore mempty
                         , EVM.balance = EVM.Lit 0
                         , EVM.nonce = Just 1
                         }
    initmap = M.fromList [(initAddr, initcontract)]

translateBehvs :: Layout -> BS.ByteString -> [Behaviour] -> [(Id, [EVM.Expr EVM.End], Calldata, Sig)]
translateBehvs layout bytecode behvs =
  let groups = (groupBy sameIface behvs) :: [[Behaviour]] in
  fmap (\behvs' -> (behvName behvs', fmap (translateBehv layout bytecode) behvs', behvCalldata behvs', behvSig behvs)) groups
  where

    behvCalldata (Behaviour _ _ iface _ _ _ _ _:_) = makeCalldata iface
    behvCalldata [] = error "Internal error: behaviour groups cannot be empty"

    behvSig (Behaviour _ _ iface _ _ _ _ _:_) = ifaceToSig iface
    behvSig [] = error "Internal error: behaviour groups cannot be empty"

    -- TODO remove reduntant name in behaviours
    sameIface (Behaviour _ _ iface  _ _ _ _ _) (Behaviour _ _ iface' _ _ _ _ _) =
      makeIface iface == makeIface iface'

    behvName (Behaviour _ _ (Interface name _) _ _ _ _ _:_) = name
    behvName [] = error "Internal error: behaviour groups cannot be empty"

ifaceToSig :: Interface -> Sig
ifaceToSig (Interface name args) = Sig (T.pack name) (fmap fromdecl args)
  where
    fromdecl (Decl t _) = t

translateBehv :: Layout -> BS.ByteString -> Behaviour -> EVM.Expr EVM.End
translateBehv layout bytecode (Behaviour _ cid _ preconds caseconds _ upds ret) =
  EVM.Success (fmap (toProp layout) $ preconds <> caseconds) mempty (returnsToExpr layout ret) (updatesToExpr layout cid upds initmap)
  where
    initcontract = EVM.C { EVM.code  = EVM.RuntimeCode (EVM.ConcreteRuntimeCode bytecode)
                         , EVM.storage = EVM.AbstractStore initAddr
                         , EVM.balance = EVM.Balance (EVM.SymAddr "entrypoint")
                         , EVM.nonce = Just 0
                         }
    initmap = M.fromList [(initAddr, initcontract)]

updatesToExpr :: Layout -> Id -> [StorageUpdate] -> ContractMap -> ContractMap
updatesToExpr layout cid upds initmap = foldl (flip $ updateToExpr layout cid) initmap upds

updateToExpr :: Layout -> Id -> StorageUpdate -> ContractMap -> ContractMap
updateToExpr layout cid (Update typ i@(Item _ _ ref) e) cmap =
  case typ of
    SInteger -> M.insert addr (updateStorage (EVM.SStore offset e') contract) cmap
    SBoolean -> M.insert addr (updateStorage (EVM.SStore offset e') contract) cmap
    SByteStr -> error "Bytestrings not supported"
    SContract -> error "Contracts not supported"
  where
    (addr, slot) = getSlot layout cid (idFromItem i)
    offset = offsetFromRef layout slot ref
    e' = toExpr layout e
    contract = fromMaybe (error "Internal error: contract not found") $ M.lookup addr cmap

    updateStorage :: (EVM.Expr EVM.Storage -> EVM.Expr EVM.Storage) -> EVM.Expr EVM.EContract -> EVM.Expr EVM.EContract
    updateStorage upd c'@(EVM.C _ _ _ _) = c' { EVM.storage = upd c'.storage }
    updateStorage _ (EVM.GVar _) = error "Internal error: contract cannot be a global variable"

returnsToExpr :: Layout -> Maybe TypedExp -> EVM.Expr EVM.Buf
returnsToExpr _ Nothing = EVM.ConcreteBuf ""
returnsToExpr layout (Just r) = typedExpToBuf layout r

offsetFromRef :: Layout -> Integer -> StorageRef -> EVM.Expr EVM.EWord
offsetFromRef _ slot (SVar _ _ _) = EVM.Lit $ fromIntegral slot
offsetFromRef layout slot (SMapping _ _ ixs) =
  foldl (\slot' i -> EVM.keccak ((typedExpToBuf layout i) <> (wordToBuf slot'))) (EVM.Lit $ fromIntegral slot) ixs
offsetFromRef _ _ (SField _ _ _ _) = error "TODO contracts not supported"

wordToBuf :: EVM.Expr EVM.EWord -> EVM.Expr EVM.Buf
wordToBuf w = EVM.WriteWord (EVM.Lit 0) w (EVM.ConcreteBuf "")

wordToProp :: EVM.Expr EVM.EWord -> EVM.Prop
wordToProp w = EVM.PNeg (EVM.PEq w (EVM.Lit 0))

typedExpToBuf :: Layout -> TypedExp -> EVM.Expr EVM.Buf
typedExpToBuf layout expr =
  case expr of
    TExp styp e -> expToBuf layout styp e

expToBuf :: forall a. Layout -> SType a -> Exp a  -> EVM.Expr EVM.Buf
expToBuf layout styp e =
  case styp of
    SInteger -> EVM.WriteWord (EVM.Lit 0) (toExpr layout e) (EVM.ConcreteBuf "")
    SBoolean -> EVM.WriteWord (EVM.Lit 0) (toExpr layout e) (EVM.ConcreteBuf "")
    SByteStr -> toExpr layout e
    SContract -> error "Internal error: expecting primitive type"

getSlot :: Layout -> Id -> Id -> (EVM.Expr EVM.EAddr, Integer)
getSlot layout cid name =
  case M.lookup cid layout of
    Just m -> case M.lookup name m of
      Just v -> v
      Nothing -> error $ "Internal error: invalid variable name: " <> show name
    Nothing -> error "Internal error: invalid contract name"

refOffset :: Layout -> StorageRef -> (EVM.Expr EVM.EAddr, EVM.Expr EVM.EWord)
refOffset layout (SVar _ cid name) =
  let (addr, slot) = getSlot layout cid name in
  (addr, EVM.Lit $ fromIntegral slot)
refOffset layout (SMapping _ ref ixs) =
  let (addr, slot) = refOffset layout ref in
  (addr,
   foldl (\slot' i -> EVM.keccak ((typedExpToBuf layout i) <> (wordToBuf slot'))) slot ixs)

refOffset _ _ = error "TODO"

ethEnvToWord :: EthEnv -> EVM.Expr EVM.EWord
ethEnvToWord Callvalue = EVM.TxValue
ethEnvToWord Caller = EVM.WAddr (EVM.SymAddr "caller")
ethEnvToWord Origin = EVM.WAddr (EVM.SymAddr "origin")
ethEnvToWord Blocknumber = EVM.BlockNumber
ethEnvToWord Blockhash = error "TODO" -- TODO argument of EVM.BlockHash ??
ethEnvToWord Chainid = EVM.ChainId
ethEnvToWord Gaslimit = EVM.GasLimit
ethEnvToWord Coinbase = EVM.Coinbase
ethEnvToWord Timestamp = EVM.Timestamp
ethEnvToWord This = error "TODO"
ethEnvToWord Nonce = error "TODO"
ethEnvToWord Calldepth = error "TODO"
ethEnvToWord Difficulty = error "TODO"

ethEnvToBuf :: EthEnv -> EVM.Expr EVM.Buf
ethEnvToBuf _ = error "Internal error: there are no bytestring environment values"


toProp :: Layout -> Exp ABoolean -> EVM.Prop
toProp layout = \case
  (And _ e1 e2) -> pop2 EVM.PAnd e1 e2
  (Or _ e1 e2) -> pop2 EVM.POr e1 e2
  (Impl _ e1 e2) -> pop2 EVM.PImpl e1 e2
  (Neg _ e1) -> EVM.PNeg (toProp layout e1)
  (Syntax.Annotated.LT _ e1 e2) -> op2 EVM.PLT e1 e2
  (LEQ _ e1 e2) -> op2 EVM.PLEq e1 e2
  (GEQ _ e1 e2) -> op2 EVM.PGEq e1 e2
  (Syntax.Annotated.GT _ e1 e2) -> op2 EVM.PGT e1 e2
  (LitBool _ b) -> EVM.PBool b
  (Eq _ SInteger e1 e2) -> op2 EVM.PEq e1 e2
  (Eq _ SBoolean e1 e2) -> op2 EVM.PEq e1 e2
  (Eq _ _ _ _) -> error "unsupported"
  (NEq _ SInteger e1 e2) -> EVM.PNeg $ op2 EVM.PEq e1 e2
  (NEq _ SBoolean e1 e2) -> EVM.PNeg $ op2 EVM.PEq e1 e2
  (NEq _ _ _ _) -> error "unsupported"
  (ITE _ _ _ _) -> error "Internal error: expecting flat expression"
  (Var _ _ _ _) -> error "TODO"
  (TEntry _ _ _) -> error "TODO" -- EVM.SLoad addr idx
  (InRange _ t e) -> toProp layout (inRange t e)
  where
    op2 :: forall a b. (EVM.Expr (ExprType b) -> EVM.Expr (ExprType b) -> a) -> Exp b -> Exp b -> a
    op2 op e1 e2 = op (toExpr layout e1) (toExpr layout e2)

    pop2 :: forall a. (EVM.Prop -> EVM.Prop -> a) -> Exp ABoolean -> Exp ABoolean -> a
    pop2 op e1 e2 = op (toProp layout e1) (toProp layout e2)



toExpr :: forall a. Layout -> Exp a -> EVM.Expr (ExprType a)
toExpr layout = \case
  -- booleans
  (And _ e1 e2) -> op2 EVM.And e1 e2
  (Or _ e1 e2) -> op2 EVM.Or e1 e2
  (Impl _ e1 e2) -> op2 (\x y -> EVM.Or (EVM.Not x) y) e1 e2
  (Neg _ e1) -> EVM.Not (toExpr layout e1)
  (Syntax.Annotated.LT _ e1 e2) -> op2 EVM.LT e1 e2
  (LEQ _ e1 e2) -> op2 EVM.LEq e1 e2
  (GEQ _ e1 e2) -> op2 EVM.GEq e1 e2
  (Syntax.Annotated.GT _ e1 e2) -> op2 EVM.GT e1 e2
  (LitBool _ b) -> EVM.Lit (fromIntegral $ fromEnum $ b)
  -- integers
  (Add _ e1 e2) -> op2 EVM.Add e1 e2
  (Sub _ e1 e2) -> op2 EVM.Sub e1 e2
  (Mul _ e1 e2) -> op2 EVM.Mul e1 e2
  (Div _ e1 e2) -> op2 EVM.Div e1 e2
  (Mod _ e1 e2) -> op2 EVM.Mod e1 e2 -- which mod?
  (Exp _ e1 e2) -> op2 EVM.Exp e1 e2
  (LitInt _ n) -> EVM.Lit (fromIntegral n)
  (IntEnv _ env) -> ethEnvToWord env
  -- bounds
  (IntMin _ n) -> EVM.Lit (fromIntegral $ intmin n)
  (IntMax _ n) -> EVM.Lit (fromIntegral $ intmax n)
  (UIntMin _ n) -> EVM.Lit (fromIntegral $ uintmin n)
  (UIntMax _ n) -> EVM.Lit (fromIntegral $ uintmax n)
  (InRange _ t e) -> toExpr layout (inRange t e)
  -- bytestrings
  (Cat _ _ _) -> error "TODO"
  (Slice _ _ _ _) -> error "TODO"
  -- EVM.CopySlice (toExpr start) (EVM.Lit 0) -- src and dst offset
  -- (EVM.Add (EVM.Sub (toExp end) (toExpr start)) (EVM.Lit 0)) -- size
  -- (toExpr bs) (EVM.ConcreteBuf "") -- src and dst
  (ByStr _ str) -> EVM.ConcreteBuf (B8.pack str)
  (ByLit _ bs) -> EVM.ConcreteBuf bs
  (ByEnv _ env) -> ethEnvToBuf env
  -- contracts
  (Create _ _ _) -> error "TODO"
  -- polymorphic
  (Eq _ SInteger e1 e2) -> op2 EVM.Eq e1 e2
  (Eq _ SBoolean e1 e2) -> op2 EVM.Eq e1 e2
  (Eq _ _ _ _) -> error "unsupported"

  (NEq _ SInteger e1 e2) -> EVM.Not $ op2 EVM.Eq e1 e2
  (NEq _ SBoolean e1 e2) -> EVM.Not $ op2 EVM.Eq e1 e2
  (NEq _ _ _ _) -> error "unsupported"

  (ITE _ _ _ _) -> error "Internal error: expecting flat expression"

  (Var _ SInteger typ x) ->  -- TODO other types
    fromCalldataFramgment $ symAbiArg (T.pack x) typ

  (TEntry _ _ (Item SInteger _ ref)) ->
    let (addr, slot) = refOffset layout ref in
    EVM.SLoad slot (EVM.AbstractStore addr)
  e ->  error $ "TODO: " <> show e

  where
    op2 :: forall b c. (EVM.Expr (ExprType c) -> EVM.Expr (ExprType c) -> b) -> Exp c -> Exp c -> b
    op2 op e1 e2 = op (toExpr layout e1) (toExpr layout e2)

    fromCalldataFramgment :: CalldataFragment -> EVM.Expr EVM.EWord
    fromCalldataFramgment (St _ word) = word
    fromCalldataFramgment _ = error "Internal error: only static types are supported"

inRange :: AbiType -> Exp AInteger -> Exp ABoolean
-- if the type has the type of machine word then check per operation
inRange (AbiUIntType 256) e = checkOp e
inRange (AbiIntType 256) _ = error "TODO signed integers"
-- otherwise insert range bounds
inRange t e = bound t e


checkOp :: Exp AInteger -> Exp ABoolean
checkOp (LitInt _ i) = LitBool nowhere $ i <= (fromIntegral (maxBound :: Word256))
checkOp (Var _ _ _ _)  = LitBool nowhere True
checkOp (TEntry _ _ _)  = LitBool nowhere True
checkOp e@(Add _ e1 _) = LEQ nowhere e1 e -- check for addition overflow
checkOp e@(Sub _ e1 _) = LEQ nowhere e e1
checkOp (Mul _ e1 e2) = Or nowhere (Eq nowhere SInteger e1 (LitInt nowhere 0))
                          (Impl nowhere (NEq nowhere SInteger e1 (LitInt nowhere 0))
                            (Eq nowhere SInteger e2 (Div nowhere (Mul nowhere e1 e2) e1)))
checkOp (Div _ _ _) = LitBool nowhere True
checkOp (Mod _ _ _) = LitBool nowhere True
checkOp (Exp _ _ _) = error "TODO check for exponentiation overflow"
checkOp (IntMin _ _)  = error "Internal error: invalid in range expression"
checkOp (IntMax _ _)  = error "Internal error: invalid in range expression"
checkOp (UIntMin _ _) = error "Internal error: invalid in range expression"
checkOp (UIntMax _ _) = error "Internal error: invalid in range expression"
checkOp (ITE _ _ _ _) = error "Internal error: invalid in range expression"
checkOp (IntEnv _ _) = error "Internal error: invalid in range expression"


-- * Equivalence checking

-- | Wrapper for the equivalenceCheck function of hevm
checkEquiv :: SolverGroup -> VeriOpts -> [EVM.Expr EVM.End] -> [EVM.Expr EVM.End] -> IO [EquivResult]
checkEquiv solvers opts l1 l2 =
  fmap toEquivRes <$> equivalenceCheck' solvers l1 l2 opts
  where
    toEquivRes :: SymExec.EquivResult -> EquivResult
    toEquivRes (Cex cex) = Cex ("\x1b[1mThe following input results in different behaviours\x1b[m", cex)
    toEquivRes (Qed a) = Qed a
    toEquivRes (Timeout b) = Timeout b


checkConstructors :: SolverGroup -> VeriOpts -> ByteString -> ByteString -> Act -> IO ()
checkConstructors solvers opts initcode runtimecode act = do
  let (_, actbehvs, calldata, sig) = translateActConstr act runtimecode
  initVM <- stToIO $ abstractVM calldata initcode Nothing True
  expr <- interpret (Fetch.oracle solvers Nothing) Nothing 1 StackBased initVM runExpr
  let simpl = if True then (simplify expr) else expr
  let solbehvs = removeFails $ flattenExpr simpl
  putStrLn "\x1b[1mChecking if constructor results are equivalent.\x1b[m"
  checkResult calldata (Just sig) =<< checkEquiv solvers opts solbehvs actbehvs
  putStrLn "\x1b[1mChecking if constructor input spaces are the same.\x1b[m"
  checkResult calldata (Just sig) =<< checkInputSpaces solvers opts solbehvs actbehvs
  where
    removeFails branches = filter isSuccess $ branches


checkBehaviours :: SolverGroup -> VeriOpts -> ByteString -> Act -> IO ()
checkBehaviours solvers opts bytecode act = do
  let actbehvs = translateActBehvs act bytecode
  flip mapM_ actbehvs $ \(name,behvs,calldata,sig) -> do
    solbehvs <- removeFails <$> getBranches solvers bytecode calldata
    putStrLn $ "\x1b[1mChecking behavior \x1b[4m" <> name <> "\x1b[m of Act\x1b[m"
    -- equivalence check
    putStrLn "\x1b[1mChecking if behaviour is matched by EVM\x1b[m"
    checkResult calldata (Just sig) =<< checkEquiv solvers opts solbehvs behvs
    -- input space exhaustiveness check
    putStrLn "\x1b[1mChecking if the input spaces are the same\x1b[m"
    checkResult calldata (Just sig) =<< checkInputSpaces solvers opts solbehvs behvs
    where
      removeFails branches = filter isSuccess $ branches

-- | Find the input space of an expr list
inputSpace :: [EVM.Expr EVM.End] -> [EVM.Prop]
inputSpace exprs = map aux exprs
  where
    aux :: EVM.Expr EVM.End -> EVM.Prop
    aux (EVM.Success c _ _ _) = EVM.pand c
    aux _ = error "List should only contain success behaviours"

-- | Check whether two lists of behaviours cover exactly the same input space
checkInputSpaces :: SolverGroup -> VeriOpts -> [EVM.Expr EVM.End] -> [EVM.Expr EVM.End] -> IO [EquivResult]
checkInputSpaces solvers opts l1 l2 = do
  let p1 = inputSpace l1
  let p2 = inputSpace l2
  let queries = fmap (assertProps abstRefineDefault) [ [ EVM.PNeg (EVM.por p1), EVM.por p2 ]
                                                     , [ EVM.por p1, EVM.PNeg (EVM.por p2) ] ]

  when opts.debug $ forM_ (zip [(1 :: Int)..] queries) $ \(idx, q) -> do
    TL.writeFile
      ("input-query-" <> show idx <> ".smt2")
      (formatSMT2 q <> "\n\n(check-sat)")

  results <- mapConcurrently (checkSat solvers) queries
  let results' = case results of
                   [r1, r2] -> [ toVRes "\x1b[1mThe following inputs are accepted by Act but not EVM\x1b[m" r1
                               , toVRes "\x1b[1mThe following inputs are accepted by EVM but not Act\x1b[m" r2 ]
                   _ -> error "Internal error: impossible"

  case all isQed results' of
    True -> pure [Qed ()]
    False -> pure $ filter (/= Qed ()) results'


-- | Checks whether all successful EVM behaviors are withing the
-- interfaces specified by Act
checkAbi :: SolverGroup -> VeriOpts -> Act -> BS.ByteString -> IO ()
checkAbi solver opts act bytecode = do
  putStrLn "\x1b[1mChecking if the ABI of the contract matches the specification\x1b[m"
  let txdata = EVM.AbstractBuf "txdata"
  let selectorProps = assertSelector txdata <$> nubOrd (actSigs act)
  evmBehvs <- getBranches solver bytecode (txdata, [])
  let queries =  fmap (assertProps abstRefineDefault) $ filter (/= []) $ fmap (checkBehv selectorProps) evmBehvs

  when opts.debug $ forM_ (zip [(1 :: Int)..] queries) $ \(idx, q) -> do
    TL.writeFile
      ("abi-query-" <> show idx <> ".smt2")
      (formatSMT2 q <> "\n\n(check-sat)")

  checkResult (txdata, []) Nothing =<< fmap (toVRes msg) <$> mapConcurrently (checkSat solver) queries

  where
    actSig (Behaviour _ _ iface _ _ _ _ _) = T.pack $ makeIface iface
    actSigs (Act _ [(Contract _ behvs)]) = actSig <$> behvs
    -- TODO multiple contracts
    actSigs (Act _ _) = error "TODO multiple contracts"

    checkBehv :: [EVM.Prop] -> EVM.Expr EVM.End -> [EVM.Prop]
    checkBehv assertions (EVM.Success cnstr _ _ _) = assertions <> cnstr
    checkBehv _ (EVM.Failure _ _ _) = []
    checkBehv _ (EVM.Partial _ _ _) = []
    checkBehv _ (EVM.ITE _ _ _) = error "Internal error: HEVM behaviours must be flattened"
    checkBehv _ (EVM.GVar _) = error "Internal error: unepected GVar"

    msg = "\x1b[1mThe following function selector results in behaviors not covered by the Act spec:\x1b[m"

-- | decompiles the given EVM bytecode into a list of Expr branches
getBranches :: SolverGroup -> BS.ByteString -> Calldata -> IO [EVM.Expr EVM.End]
getBranches solvers bs calldata = do
      let bytecode = if BS.null bs then BS.pack [0] else bs
      prestate <- stToIO $ abstractVM calldata bytecode Nothing False
      expr <- interpret (Fetch.oracle solvers Nothing) Nothing 1 StackBased prestate runExpr
      let simpl = if True then (simplify expr) else expr
      let nodes = flattenExpr simpl

      when (any isPartial nodes) $ do
        putStrLn ""
        putStrLn "WARNING: hevm was only able to partially explore the given contract due to the following issues:"
        putStrLn ""
        TIO.putStrLn . T.unlines . fmap (Format.indent 2 . ("- " <>)) . fmap Format.formatPartial . nubOrd $ (getPartials nodes)

      pure nodes

readSelector :: EVM.Expr EVM.Buf -> EVM.Expr EVM.EWord
readSelector txdata =
    EVM.JoinBytes (EVM.LitByte 0) (EVM.LitByte 0) (EVM.LitByte 0) (EVM.LitByte 0)
                  (EVM.LitByte 0) (EVM.LitByte 0) (EVM.LitByte 0) (EVM.LitByte 0)
                  (EVM.LitByte 0) (EVM.LitByte 0) (EVM.LitByte 0) (EVM.LitByte 0)
                  (EVM.LitByte 0) (EVM.LitByte 0) (EVM.LitByte 0) (EVM.LitByte 0)
                  (EVM.LitByte 0) (EVM.LitByte 0) (EVM.LitByte 0) (EVM.LitByte 0)
                  (EVM.LitByte 0) (EVM.LitByte 0) (EVM.LitByte 0) (EVM.LitByte 0)
                  (EVM.LitByte 0) (EVM.LitByte 0) (EVM.LitByte 0) (EVM.LitByte 0)
                  (EVM.ReadByte (EVM.Lit 0x0) txdata)
                  (EVM.ReadByte (EVM.Lit 0x1) txdata)
                  (EVM.ReadByte (EVM.Lit 0x2) txdata)
                  (EVM.ReadByte (EVM.Lit 0x3) txdata)


assertSelector ::  EVM.Expr EVM.Buf -> T.Text -> EVM.Prop
assertSelector txdata sig =
  EVM.PNeg (EVM.PEq sel (readSelector txdata))
  where
    sel = EVM.Lit $ fromIntegral $ (EVM.abiKeccak (encodeUtf8 sig)).unFunctionSelector



-- * Utils

toVRes :: T.Text -> CheckSatResult -> EquivResult
toVRes msg res = case res of
  Sat cex -> Cex (msg, cex)
  EVM.Solvers.Unknown -> Timeout ()
  Unsat -> Qed ()
  Error e -> error $ "Internal Error: solver responded with error: " <> show e


checkResult :: Calldata -> Maybe Sig -> [EquivResult] -> IO ()
checkResult calldata sig res =
  case any isCex res of
    False -> do
      putStrLn "\x1b[42mNo discrepancies found\x1b[m"
      when (any isTimeout res) $ do
        putStrLn "But timeout(s) occurred"
        exitFailure
    True -> do
      let cexs = mapMaybe getCex res
      TIO.putStrLn . T.unlines $
        [ "\x1b[41mNot equivalent.\x1b[m"
        , "" , "-----", ""
        ] <> (intersperse (T.unlines [ "", "-----" ]) $ fmap (\(msg, cex) -> msg <> "\n" <> formatCex (fst calldata) sig cex) cexs)
      exitFailure<|MERGE_RESOLUTION|>--- conflicted
+++ resolved
@@ -122,11 +122,7 @@
 translateActConstr (Act _ _) _ = error "TODO multiple contracts"
 
 translateConstructor :: Layout -> Constructor -> BS.ByteString -> (Id, [EVM.Expr EVM.End], Calldata, Sig)
-<<<<<<< HEAD
-translateConstructor layout (Constructor cid iface preconds _ _ upds _) bytecode =
-=======
 translateConstructor layout (Constructor cid iface preconds _ _ upds) bytecode =
->>>>>>> 3d8ad0b1
   (cid, [EVM.Success (snd calldata <> (fmap (toProp layout) $ preconds)) mempty (EVM.ConcreteBuf bytecode) (updatesToExpr layout cid upds initmap)],
   calldata, ifaceToSig iface)
   where
