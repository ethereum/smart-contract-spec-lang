{-# LANGUAGE GADTs #-}
{-# LANGUAGE ViewPatterns #-}
{-# LANGUAGE PatternSynonyms #-}
{-# LANGUAGE StandaloneDeriving #-}
{-# LANGUAGE DataKinds #-}
{-# LANGUAGE TypeFamilies #-}
{-# LANGUAGE FlexibleInstances #-}
{-# LANGUAGE LambdaCase #-}
{-# LANGUAGE ScopedTypeVariables #-}
{-# LANGUAGE MultiParamTypeClasses #-}
{-# LANGUAGE RecordWildCards #-}
{-# LANGUAGE OverloadedStrings #-}
{-# LANGUAGE OverloadedRecordDot #-}


module HEVM where

import qualified Data.Map as M
import Data.List
import Data.Containers.ListUtils (nubOrd)
import qualified Data.Text as T
import qualified Data.Text.IO as TIO
import qualified Data.Text.Lazy.IO as TL
import qualified Data.ByteString as BS
import qualified Data.ByteString.Char8 as B8 (pack)
import Data.Text.Encoding (encodeUtf8)
import Control.Concurrent.Async
import Control.Monad
import Data.DoubleWord
import Data.Maybe
import System.Exit ( exitFailure )

import Syntax.Annotated
import Syntax.Untyped (makeIface)
import Syntax

import qualified EVM.Types as EVM
import EVM.Concrete (createAddress)
import EVM.Expr hiding (op2, inRange)
import EVM.SymExec hiding (EquivResult)
import qualified EVM.SymExec as SymExec (EquivResult)
import EVM.SMT (SMTCex(..), assertProps, formatSMT2)
import EVM.Solvers
import qualified EVM.Format as Format
import qualified EVM.Fetch as Fetch

type family ExprType a where
  ExprType 'AInteger  = EVM.EWord
  ExprType 'ABoolean  = EVM.EWord
  ExprType 'AByteStr  = EVM.Buf
  ExprType 'AContract = EVM.EWord -- address?

type Layout = M.Map Id (M.Map Id (EVM.Addr, Integer))

-- TODO move this to HEVM
type Calldata = (EVM.Expr EVM.Buf, [EVM.Prop])

type EquivResult = ProofResult () (T.Text, SMTCex) ()

ethrunAddress :: EVM.Addr
ethrunAddress = EVM.Addr 0x00a329c0648769a73afac7f9381e08fb43dbea72

slotMap :: Store -> Layout
slotMap store =
  let addr = createAddress ethrunAddress 1 in -- for now all contracts have the same address
  M.map (M.map (\(_, slot) -> (addr, slot))) store

-- Create a calldata that matches the interface of a certain behaviour
-- or constructor. Use an abstract txdata buffer as the base.
makeCalldata :: Interface -> Calldata
makeCalldata iface@(Interface _ decls) =
  let
    mkArg :: Decl -> CalldataFragment
    mkArg (Decl typ x)  = symAbiArg (T.pack x) typ
    makeSig = T.pack $ makeIface iface
    calldatas = fmap mkArg decls
    (cdBuf, _) = combineFragments calldatas (EVM.ConcreteBuf "")
    withSelector = writeSelector cdBuf makeSig
    sizeConstraints
      = (bufLength withSelector EVM..>= cdLen calldatas)
        EVM..&& (bufLength withSelector EVM..< (EVM.Lit (2 ^ (64 :: Integer))))
  in (withSelector, [sizeConstraints])

makeCtrCalldata :: Interface -> Calldata
makeCtrCalldata (Interface _ decls) =
  let
    mkArg :: Decl -> CalldataFragment
    mkArg (Decl typ x)  = symAbiArg (T.pack x) typ
    calldatas = fmap mkArg decls
<<<<<<< HEAD
    (cdBuf, props) = combineFragments' calldatas 0 (EVM.ConcreteBuf "")-- (EVM.AbstractBuf "txdata")
=======
    -- We need to use a concrete buf as a base here because hevm bails when trying to execute with an abstract buf
    -- This is because hevm ends up trying to execute a codecopy with a symbolic size, which is unsupported atm
    -- This is probably unsound, but theres not a lot we can do about it at the moment...
    (cdBuf, props) = combineFragments' calldatas 0 (EVM.ConcreteBuf "")
>>>>>>> 99c40caa
  in (cdBuf, props)

-- TODO move to HEVM
combineFragments' :: [CalldataFragment] -> EVM.W256 -> EVM.Expr EVM.Buf -> (EVM.Expr EVM.Buf, [EVM.Prop])
combineFragments' fragments start base = go (EVM.Lit start) fragments (base, [])
  where
    go :: EVM.Expr EVM.EWord -> [CalldataFragment] -> (EVM.Expr EVM.Buf, [EVM.Prop]) -> (EVM.Expr EVM.Buf, [EVM.Prop])
    go _ [] acc = acc
    go idx (f:rest) (buf, ps) =
      case f of
        St p w -> go (add idx (EVM.Lit 32)) rest (writeWord idx w buf, p <> ps)
        s -> error $ "unsupported cd fragment: " <> show s


-- * Act translation

translateActBehvs :: Act -> [(Id, [EVM.Expr EVM.End], Calldata)]
translateActBehvs (Act store contracts) =
  let slots = slotMap store in
  concatMap (\(Contract _ behvs) -> translateBehvs slots behvs) contracts

translateActConstr :: Act -> BS.ByteString -> (Id, [EVM.Expr EVM.End], Calldata)
translateActConstr (Act store [Contract ctor _]) bytecode = translateConstructor (slotMap store) ctor bytecode
translateActConstr (Act _ _) _ = error "TODO multiple contracts"

translateConstructor :: Layout -> Constructor -> BS.ByteString -> (Id, [EVM.Expr EVM.End], Calldata)
translateConstructor layout (Constructor cid iface preconds _ _ upds _) bytecode =
  (cid, [EVM.Success (snd calldata <> (fmap (toProp layout) $ preconds)) mempty (EVM.ConcreteBuf bytecode) (updatesToExpr layout cid upds)],
   calldata)
  where calldata = makeCtrCalldata iface

translateBehvs :: Layout -> [Behaviour] -> [(Id, [EVM.Expr EVM.End], Calldata)]
translateBehvs layout behvs =
  let groups = (groupBy sameIface behvs) :: [[Behaviour]] in
  fmap (\behvs' -> (behvName behvs', fmap (translateBehv layout) behvs', behvCalldata behvs')) groups
  where

    behvCalldata (Behaviour _ _ iface _ _ _ _ _:_) = makeCalldata iface
    behvCalldata [] = error "Internal error: behaviour groups cannot be empty"

    -- TODO remove reduntant name in behaviours
    sameIface (Behaviour _ _ iface  _ _ _ _ _) (Behaviour _ _ iface' _ _ _ _ _) =
      makeIface iface == makeIface iface'

    behvName (Behaviour _ _ (Interface name _) _ _ _ _ _:_) = name
    behvName [] = error "Internal error: behaviour groups cannot be empty"

translateBehv :: Layout -> Behaviour -> EVM.Expr EVM.End
translateBehv layout (Behaviour _ cid _ preconds caseconds _ upds ret) =
  EVM.Success (fmap (toProp layout) $ preconds <> caseconds) mempty (returnsToExpr layout ret) (rewritesToExpr layout cid upds)

rewritesToExpr :: Layout -> Id -> [Rewrite] -> EVM.Expr EVM.Storage
rewritesToExpr layout cid rewrites = foldl (flip $ rewriteToExpr layout cid) EVM.AbstractStore rewrites

rewriteToExpr :: Layout -> Id -> Rewrite -> EVM.Expr EVM.Storage -> EVM.Expr EVM.Storage
rewriteToExpr _ _ (Constant _) state = state
rewriteToExpr layout cid (Rewrite upd) state = updateToExpr layout cid upd state

updatesToExpr :: Layout -> Id -> [StorageUpdate] -> EVM.Expr EVM.Storage
updatesToExpr layout cid upds = foldl (flip $ updateToExpr layout cid) EVM.AbstractStore upds

updateToExpr :: Layout -> Id -> StorageUpdate -> EVM.Expr EVM.Storage -> EVM.Expr EVM.Storage
updateToExpr layout cid (Update typ i@(Item _ _ ref) e) state =
  case typ of
    SInteger -> EVM.SStore (EVM.Lit $ fromIntegral addr) offset e' state
    SBoolean -> EVM.SStore (EVM.Lit $ fromIntegral addr) offset e' state
    SByteStr -> error "Bytestrings not supported"
    SContract -> error "Contracts not supported"
  where
    (addr, slot) = getSlot layout cid (idFromItem i)
    offset = offsetFromRef layout slot ref
    e' = toExpr layout e

returnsToExpr :: Layout -> Maybe TypedExp -> EVM.Expr EVM.Buf
returnsToExpr _ Nothing = EVM.ConcreteBuf ""
returnsToExpr layout (Just r) = typedExpToBuf layout r

offsetFromRef :: Layout -> Integer -> StorageRef -> EVM.Expr EVM.EWord
offsetFromRef _ slot (SVar _ _ _) = EVM.Lit $ fromIntegral slot
offsetFromRef layout slot (SMapping _ _ ixs) =
  foldl (\slot' i -> EVM.keccak ((typedExpToBuf layout i) <> (wordToBuf slot'))) (EVM.Lit $ fromIntegral slot) ixs
offsetFromRef _ _ (SField _ _ _ _) = error "TODO contracts not supported"

wordToBuf :: EVM.Expr EVM.EWord -> EVM.Expr EVM.Buf
wordToBuf w = EVM.WriteWord (EVM.Lit 0) w (EVM.ConcreteBuf "")

wordToProp :: EVM.Expr EVM.EWord -> EVM.Prop
wordToProp w = EVM.PNeg (EVM.PEq w (EVM.Lit 0))

typedExpToBuf :: Layout -> TypedExp -> EVM.Expr EVM.Buf
typedExpToBuf layout expr =
  case expr of
    TExp styp e -> expToBuf layout styp e

expToBuf :: forall a. Layout -> SType a -> Exp a  -> EVM.Expr EVM.Buf
expToBuf layout styp e =
  case styp of
    SInteger -> EVM.WriteWord (EVM.Lit 0) (toExpr layout e) (EVM.ConcreteBuf "")
    SBoolean -> EVM.WriteWord (EVM.Lit 0) (toExpr layout e) (EVM.ConcreteBuf "")
    SByteStr -> toExpr layout e
    SContract -> error "Internal error: expecting primitive type"

getSlot :: Layout -> Id -> Id -> (EVM.Addr, Integer)
getSlot layout cid name =
  case M.lookup cid layout of
    Just m -> case M.lookup name m of
      Just v -> v
      Nothing -> error $ "Internal error: invalid variable name: " <> show name
    Nothing -> error "Internal error: invalid contract name"

refOffset :: Layout -> StorageRef -> (EVM.Addr, EVM.Expr EVM.EWord)
refOffset layout (SVar _ cid name) =
  let (addr, slot) = getSlot layout cid name in
  (addr, EVM.Lit $ fromIntegral slot)
refOffset layout (SMapping _ ref ixs) =
  let (addr, slot) = refOffset layout ref in
  (addr,
   foldl (\slot' i -> EVM.keccak ((typedExpToBuf layout i) <> (wordToBuf slot'))) slot ixs)

refOffset _ _ = error "TODO"

ethEnvToWord :: EthEnv -> EVM.Expr EVM.EWord
ethEnvToWord Callvalue = EVM.CallValue 0
ethEnvToWord Caller = EVM.Caller 0
ethEnvToWord Origin = EVM.Origin
ethEnvToWord Blocknumber = EVM.BlockNumber
ethEnvToWord Blockhash = error "TODO" -- EVM.BlockHash ??
ethEnvToWord Chainid = EVM.ChainId
ethEnvToWord Gaslimit = EVM.GasLimit
ethEnvToWord Coinbase = EVM.Coinbase
ethEnvToWord Timestamp = EVM.Timestamp
ethEnvToWord This = error "TODO"
ethEnvToWord Nonce = error "TODO"
ethEnvToWord Calldepth = error "TODO"
ethEnvToWord Difficulty = error "TODO"

ethEnvToBuf :: EthEnv -> EVM.Expr EVM.Buf
ethEnvToBuf _ = error "Internal error: there are no bytestring environment values"


toProp :: Layout -> Exp ABoolean -> EVM.Prop
toProp layout = \case
  (And _ e1 e2) -> pop2 EVM.PAnd e1 e2
  (Or _ e1 e2) -> pop2 EVM.POr e1 e2
  (Impl _ e1 e2) -> pop2 EVM.PImpl e1 e2
  (Neg _ e1) -> EVM.PNeg (toProp layout e1)
  (Syntax.Annotated.LT _ e1 e2) -> op2 EVM.PLT e1 e2
  (LEQ _ e1 e2) -> op2 EVM.PLEq e1 e2
  (GEQ _ e1 e2) -> op2 EVM.PGEq e1 e2
  (Syntax.Annotated.GT _ e1 e2) -> op2 EVM.PGT e1 e2
  (LitBool _ b) -> EVM.PBool b
  (Eq _ SInteger e1 e2) -> op2 EVM.PEq e1 e2
  (Eq _ SBoolean e1 e2) -> op2 EVM.PEq e1 e2
  (Eq _ _ _ _) -> error "unsupported"
  (NEq _ SInteger e1 e2) -> EVM.PNeg $ op2 EVM.PEq e1 e2
  (NEq _ SBoolean e1 e2) -> EVM.PNeg $ op2 EVM.PEq e1 e2
  (NEq _ _ _ _) -> error "unsupported"
  (ITE _ _ _ _) -> error "Internal error: expecting flat expression"
  (Var _ _ _) -> error "TODO" -- (EVM.Var (T.pack x)) -- vars can only be words? TODO other types
  (TEntry _ _ _) -> error "TODO" -- EVM.SLoad addr idx
  (InRange _ t e) -> toProp layout (inRange t e)
  where
    op2 :: forall a b. (EVM.Expr (ExprType b) -> EVM.Expr (ExprType b) -> a) -> Exp b -> Exp b -> a
    op2 op e1 e2 = op (toExpr layout e1) (toExpr layout e2)

    pop2 :: forall a. (EVM.Prop -> EVM.Prop -> a) -> Exp ABoolean -> Exp ABoolean -> a
    pop2 op e1 e2 = op (toProp layout e1) (toProp layout e2)



toExpr :: forall a. Layout -> Exp a -> EVM.Expr (ExprType a)
toExpr layout = \case
  -- booleans
  (And _ e1 e2) -> op2 EVM.And e1 e2
  (Or _ e1 e2) -> op2 EVM.Or e1 e2
  (Impl _ e1 e2) -> op2 (\x y -> EVM.Or (EVM.Not x) y) e1 e2
  (Neg _ e1) -> EVM.Not (toExpr layout e1)
  (Syntax.Annotated.LT _ e1 e2) -> op2 EVM.LT e1 e2
  (LEQ _ e1 e2) -> op2 EVM.LEq e1 e2
  (GEQ _ e1 e2) -> op2 EVM.GEq e1 e2
  (Syntax.Annotated.GT _ e1 e2) -> op2 EVM.GT e1 e2
  (LitBool _ b) -> EVM.Lit (fromIntegral $ fromEnum $ b)
  -- integers
  (Add _ e1 e2) -> op2 EVM.Add e1 e2
  (Sub _ e1 e2) -> op2 EVM.Sub e1 e2
  (Mul _ e1 e2) -> op2 EVM.Mul e1 e2
  (Div _ e1 e2) -> op2 EVM.Div e1 e2
  (Mod _ e1 e2) -> op2 EVM.Mod e1 e2 -- which mod?
  (Exp _ e1 e2) -> op2 EVM.Exp e1 e2
  (LitInt _ n) -> EVM.Lit (fromIntegral n)
  (IntEnv _ env) -> ethEnvToWord env
  -- bounds
  (IntMin _ n) -> EVM.Lit (fromIntegral $ intmin n)
  (IntMax _ n) -> EVM.Lit (fromIntegral $ intmax n)
  (UIntMin _ n) -> EVM.Lit (fromIntegral $ uintmin n)
  (UIntMax _ n) -> EVM.Lit (fromIntegral $ uintmax n)
  (InRange _ t e) -> toExpr layout (inRange t e)
  -- bytestrings
  (Cat _ _ _) -> error "TODO"
  (Slice _ _ _ _) -> error "TODO"
  -- EVM.CopySlice (toExpr start) (EVM.Lit 0) -- src and dst offset
  -- (EVM.Add (EVM.Sub (toExp end) (toExpr start)) (EVM.Lit 0)) -- size
  -- (toExpr bs) (EVM.ConcreteBuf "") -- src and dst
  (ByStr _ str) -> EVM.ConcreteBuf (B8.pack str)
  (ByLit _ bs) -> EVM.ConcreteBuf bs
  (ByEnv _ env) -> ethEnvToBuf env
  -- contracts
  (Create _ _ _) -> error "TODO"
  -- polymorphic
  (Eq _ SInteger e1 e2) -> op2 EVM.Eq e1 e2
  (Eq _ SBoolean e1 e2) -> op2 EVM.Eq e1 e2
  (Eq _ _ _ _) -> error "unsupported"

  (NEq _ SInteger e1 e2) -> EVM.Not $ op2 EVM.Eq e1 e2
  (NEq _ SBoolean e1 e2) -> EVM.Not $ op2 EVM.Eq e1 e2
  (NEq _ _ _ _) -> error "unsupported"

  (ITE _ _ _ _) -> error "Internal error: expecting flat expression"

  (Var _ SInteger x) -> (EVM.Var (T.pack x)) -- vars can only be words? TODO other types

  (TEntry _ _ (Item SInteger _ ref)) ->
    let (addr, slot) = refOffset layout ref in
    EVM.SLoad (litAddr addr) slot EVM.AbstractStore
  e ->  error $ "TODO: " <> show e

  where
    op2 :: forall b c. (EVM.Expr (ExprType c) -> EVM.Expr (ExprType c) -> b) -> Exp c -> Exp c -> b
    op2 op e1 e2 = op (toExpr layout e1) (toExpr layout e2)

inRange :: AbiType -> Exp AInteger -> Exp ABoolean
-- if the type has the type of machine word then check per operation
inRange (AbiUIntType 256) e = checkOp e
inRange (AbiIntType 256) _ = error "TODO signed integers"
-- otherwise insert range bounds
inRange t e = bound t e


checkOp :: Exp AInteger -> Exp ABoolean
checkOp (LitInt _ i) = LitBool nowhere $ i <= (fromIntegral (maxBound :: Word256))
checkOp (Var _ _ _)  = LitBool nowhere True
checkOp (TEntry _ _ _)  = LitBool nowhere True
checkOp e@(Add _ e1 _) = LEQ nowhere e1 e -- check for addition overflow
checkOp e@(Sub _ e1 _) = LEQ nowhere e e1
checkOp (Mul _ e1 e2) = Or nowhere (Eq nowhere SInteger e1 (LitInt nowhere 0))
                          (Impl nowhere (NEq nowhere SInteger e1 (LitInt nowhere 0))
                            (Eq nowhere SInteger e2 (Div nowhere (Mul nowhere e1 e2) e1)))
checkOp (Div _ _ _) = LitBool nowhere True
checkOp (Mod _ _ _) = LitBool nowhere True
checkOp (Exp _ _ _) = error "TODO check for exponentiation overflow"
checkOp (IntMin _ _)  = error "Internal error: invalid in range expression"
checkOp (IntMax _ _)  = error "Internal error: invalid in range expression"
checkOp (UIntMin _ _) = error "Internal error: invalid in range expression"
checkOp (UIntMax _ _) = error "Internal error: invalid in range expression"
checkOp (ITE _ _ _ _) = error "Internal error: invalid in range expression"
checkOp (IntEnv _ _) = error "Internal error: invalid in range expression"


-- * Equivalence checking

-- | Wrapper for the equivalenceCheck function of hevm
checkEquiv :: SolverGroup -> VeriOpts -> [EVM.Expr EVM.End] -> [EVM.Expr EVM.End] -> IO [EquivResult]
checkEquiv solvers opts l1 l2 =
  fmap toEquivRes <$> equivalenceCheck' solvers l1 l2 opts
  where
    toEquivRes :: SymExec.EquivResult -> EquivResult
    toEquivRes (Cex cex) = Cex ("\x1b[1mThe following input results in different behaviours\x1b[m", cex)
    toEquivRes (Qed a) = Qed a
    toEquivRes (Timeout b) = Timeout b


checkConstructors :: SolverGroup -> VeriOpts -> ByteString -> ByteString -> Act -> IO ()
checkConstructors solvers opts initcode runtimecode act = do
  let (_, actbehvs, calldata) = translateActConstr act runtimecode
  let initVM = abstractVM calldata initcode Nothing EVM.AbstractStore True
  expr <- interpret (Fetch.oracle solvers Nothing) Nothing 1 StackBased initVM runExpr
  let simpl = if True then (simplify expr) else expr
  let solbehvs = removeFails $ flattenExpr simpl
  putStrLn "\x1b[1mChecking if constructor results are equivalent.\x1b[m"
  checkResult =<< checkEquiv solvers opts solbehvs actbehvs
  putStrLn "\x1b[1mChecking if constructor input spaces are the same.\x1b[m"
  checkResult =<< checkInputSpaces solvers opts solbehvs actbehvs
  where
    removeFails branches = filter isSuccess $ branches

    isSuccess (EVM.Success _ _ _ _) = True
    isSuccess _ = False


checkBehaviours :: SolverGroup -> VeriOpts -> ByteString -> Act -> IO ()
checkBehaviours solvers opts bytecode act = do
  let actbehvs = translateActBehvs act
  flip mapM_ actbehvs $ \(name,behvs,calldata) -> do
    solbehvs <- removeFails <$> getBranches solvers bytecode calldata
    putStrLn $ "\x1b[1mChecking behavior \x1b[4m" <> name <> "\x1b[m of Act\x1b[m"
    -- equivalence check
    putStrLn "\x1b[1mChecking if behaviour is matched by EVM\x1b[m"
    checkResult =<< checkEquiv solvers opts solbehvs behvs
    -- input space exhaustiveness check
    putStrLn "\x1b[1mChecking if the input spaces are the same\x1b[m"
    checkResult =<< checkInputSpaces solvers opts solbehvs behvs
    where
      removeFails branches = filter isSuccess $ branches

      isSuccess (EVM.Success _ _ _ _) = True
      isSuccess _ = False

-- | Find the input space of an expr list
inputSpace :: [EVM.Expr EVM.End] -> [EVM.Prop]
inputSpace exprs = map aux exprs
  where
    aux :: EVM.Expr EVM.End -> EVM.Prop
    aux (EVM.Success c _ _ _) = EVM.pand c
    aux _ = error "List should only contain success behaviours"

-- | Check whether two lists of behaviours cover exactly the same input space
checkInputSpaces :: SolverGroup -> VeriOpts -> [EVM.Expr EVM.End] -> [EVM.Expr EVM.End] -> IO [EquivResult]
checkInputSpaces solvers opts l1 l2 = do
  let p1 = inputSpace l1
  let p2 = inputSpace l2
  let queries = fmap assertProps [ [ EVM.PNeg (EVM.por p1), EVM.por p2 ]
                                 , [ EVM.por p1, EVM.PNeg (EVM.por p2) ] ]

  when opts.debug $ forM_ (zip [(1 :: Int)..] queries) $ \(idx, q) -> do
    TL.writeFile
      ("input-query-" <> show idx <> ".smt2")
      (formatSMT2 q <> "\n\n(check-sat)")

  results <- mapConcurrently (checkSat solvers) queries
  let results' = case results of
                   [r1, r2] -> [ toVRes "\x1b[1mThe following inputs are accepted by Act but not EVM\x1b[m" r1
                               , toVRes "\x1b[1mThe following inputs are accepted by EVM but not Act\x1b[m" r2 ]
                   _ -> error "Internal error: impossible"

  case all isQed results' of
    True -> pure [Qed ()]
    False -> pure $ filter (/= Qed ()) results'


-- | Checks whether all successful EVM behaviors are withing the
-- interfaces specified by Act
checkAbi :: SolverGroup -> VeriOpts -> Act -> BS.ByteString -> IO ()
checkAbi solver opts act bytecode = do
  putStrLn "\x1b[1mChecking if the ABI of the contract matches the specification\x1b[m"
  let txdata = EVM.AbstractBuf "txdata"
  let selectorProps = assertSelector txdata <$> nubOrd (actSigs act)
  evmBehvs <- getBranches solver bytecode (txdata, [])
  let queries =  fmap assertProps $ filter (/= []) $ fmap (checkBehv selectorProps) evmBehvs

  when opts.debug $ forM_ (zip [(1 :: Int)..] queries) $ \(idx, q) -> do
    TL.writeFile
      ("abi-query-" <> show idx <> ".smt2")
      (formatSMT2 q <> "\n\n(check-sat)")

  checkResult =<< fmap (toVRes msg) <$> mapConcurrently (checkSat solver) queries

  where
    actSig (Behaviour _ _ iface _ _ _ _ _) = T.pack $ makeIface iface
    actSigs (Act _ [(Contract _ behvs)]) = actSig <$> behvs
    -- TODO multiple contracts
    actSigs (Act _ _) = error "TODO multiple contracts"

    checkBehv :: [EVM.Prop] -> EVM.Expr EVM.End -> [EVM.Prop]
    checkBehv assertions (EVM.Success cnstr _ _ _) = assertions <> cnstr
    checkBehv _ (EVM.Failure _ _ _) = []
    checkBehv _ (EVM.Partial _ _ _) = []
    checkBehv _ (EVM.ITE _ _ _) = error "Internal error: HEVM behaviours must be flattened"
    checkBehv _ (EVM.GVar _) = error "Internal error: unepected GVar"

    msg = "\x1b[1mThe following function selector results in behaviors not covered by the Act spec:\x1b[m"

-- | decompiles the given EVM bytecode into a list of Expr branches
getBranches :: SolverGroup -> BS.ByteString -> Calldata -> IO [EVM.Expr EVM.End]
getBranches solvers bs calldata = do
      let
        bytecode = if BS.null bs then BS.pack [0] else bs
        prestate = abstractVM calldata bytecode Nothing EVM.AbstractStore False
      expr <- interpret (Fetch.oracle solvers Nothing) Nothing 1 StackBased prestate runExpr
      let simpl = if True then (simplify expr) else expr
      let nodes = flattenExpr simpl

      when (any isPartial nodes) $ do
        putStrLn ""
        putStrLn "WARNING: hevm was only able to partially explore the given contract due to the following issues:"
        putStrLn ""
        TIO.putStrLn . T.unlines . fmap (Format.indent 2 . ("- " <>)) . fmap Format.formatPartial . nubOrd $ (getPartials nodes)

      pure nodes

readSelector :: EVM.Expr EVM.Buf -> EVM.Expr EVM.EWord
readSelector txdata =
    EVM.JoinBytes (EVM.LitByte 0) (EVM.LitByte 0) (EVM.LitByte 0) (EVM.LitByte 0)
                  (EVM.LitByte 0) (EVM.LitByte 0) (EVM.LitByte 0) (EVM.LitByte 0)
                  (EVM.LitByte 0) (EVM.LitByte 0) (EVM.LitByte 0) (EVM.LitByte 0)
                  (EVM.LitByte 0) (EVM.LitByte 0) (EVM.LitByte 0) (EVM.LitByte 0)
                  (EVM.LitByte 0) (EVM.LitByte 0) (EVM.LitByte 0) (EVM.LitByte 0)
                  (EVM.LitByte 0) (EVM.LitByte 0) (EVM.LitByte 0) (EVM.LitByte 0)
                  (EVM.LitByte 0) (EVM.LitByte 0) (EVM.LitByte 0) (EVM.LitByte 0)
                  (EVM.ReadByte (EVM.Lit 0x0) txdata)
                  (EVM.ReadByte (EVM.Lit 0x1) txdata)
                  (EVM.ReadByte (EVM.Lit 0x2) txdata)
                  (EVM.ReadByte (EVM.Lit 0x3) txdata)


assertSelector ::  EVM.Expr EVM.Buf -> T.Text -> EVM.Prop
assertSelector txdata sig =
  EVM.PNeg (EVM.PEq sel (readSelector txdata))
  where
    sel = EVM.Lit $ fromIntegral $ (EVM.abiKeccak (encodeUtf8 sig)).unFunctionSelector



-- * Utils

toVRes :: T.Text -> CheckSatResult -> EquivResult
toVRes msg res = case res of
  Sat cex -> Cex (msg, cex)
  EVM.Solvers.Unknown -> Timeout ()
  Unsat -> Qed ()
  Error e -> error $ "Internal Error: solver responded with error: " <> show e


-- TODO this is also defined in hevm-cli
getCex :: ProofResult a b c -> Maybe b
getCex (Cex c) = Just c
getCex _ = Nothing


checkResult :: [EquivResult] -> IO ()
checkResult res =
  case any isCex res of
    False -> do
      putStrLn "\x1b[42mNo discrepancies found\x1b[m"
      when (any isTimeout res) $ do
        putStrLn "But timeout(s) occurred"
        exitFailure
    True -> do
      let cexs = mapMaybe getCex res
      TIO.putStrLn . T.unlines $
        [ "\x1b[41mNot equivalent.\x1b[m"
        , "" , "-----", ""
        ] <> (intersperse (T.unlines [ "", "-----" ]) $ fmap (\(msg, cex) -> msg <> "\n" <> formatCex (EVM.AbstractBuf "txdata") cex) cexs)
      exitFailure<|MERGE_RESOLUTION|>--- conflicted
+++ resolved
@@ -87,14 +87,10 @@
     mkArg :: Decl -> CalldataFragment
     mkArg (Decl typ x)  = symAbiArg (T.pack x) typ
     calldatas = fmap mkArg decls
-<<<<<<< HEAD
-    (cdBuf, props) = combineFragments' calldatas 0 (EVM.ConcreteBuf "")-- (EVM.AbstractBuf "txdata")
-=======
     -- We need to use a concrete buf as a base here because hevm bails when trying to execute with an abstract buf
     -- This is because hevm ends up trying to execute a codecopy with a symbolic size, which is unsupported atm
     -- This is probably unsound, but theres not a lot we can do about it at the moment...
     (cdBuf, props) = combineFragments' calldatas 0 (EVM.ConcreteBuf "")
->>>>>>> 99c40caa
   in (cdBuf, props)
 
 -- TODO move to HEVM
