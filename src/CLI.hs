{-# LANGUAGE DeriveGeneric  #-}
{-# Language DataKinds #-}
{-# LANGUAGE GADTs #-}
{-# LANGUAGE DeriveAnyClass #-}
{-# LANGUAGE OverloadedStrings #-}
{-# LANGUAGE FlexibleInstances  #-}
{-# LANGUAGE StandaloneDeriving #-}
{-# Language TypeOperators #-}
{-# LANGUAGE OverloadedLists #-}
{-# LANGUAGE ApplicativeDo #-}
{-# LANGUAGE OverloadedRecordDot #-}

module CLI (main, compile, proceed) where

import Data.Aeson hiding (Bool, Number, json)
import GHC.Generics
import System.Exit ( exitFailure )
import System.IO (hPutStrLn, stderr)
import Data.Text (unpack)
import Data.List
import qualified Data.Map as Map
import Data.Map (Map)
import Data.Maybe
import qualified Data.Text as Text
import qualified Data.Text.IO as TIO
import Text.PrettyPrint.ANSI.Leijen hiding ((<$>))
import GHC.Natural


import qualified Data.ByteString.Lazy.Char8 as B
import qualified Data.ByteString as BS

import Control.Monad
import Control.Lens.Getter

import Error
import Lex (lexer, AlexPosn(..))
import Options.Generic
import Parse
import Syntax.Annotated
import Enrich
import SMT
import Type
import Coq hiding (indent)
import HEVM
import Consistency
import Print

import EVM.SymExec
import qualified EVM.Solvers as Solvers
import EVM.Solidity

--command line options
data Command w
  = Lex             { file       :: w ::: String               <?> "Path to file"}

  | Parse           { file       :: w ::: String               <?> "Path to file"}

  | Type            { file       :: w ::: String               <?> "Path to file"
                    , solver     :: w ::: Maybe Text           <?> "SMT solver: cvc5 (default) or z3"
                    , smttimeout :: w ::: Maybe Integer        <?> "Timeout given to SMT solver in milliseconds (default: 20000)"
                    , debug      :: w ::: Bool                 <?> "Print verbose SMT output (default: False)"
                    }

  | Prove           { file       :: w ::: String               <?> "Path to file"
                    , solver     :: w ::: Maybe Text           <?> "SMT solver: cvc5 (default) or z3"
                    , smttimeout :: w ::: Maybe Integer        <?> "Timeout given to SMT solver in milliseconds (default: 20000)"
                    , debug      :: w ::: Bool                 <?> "Print verbose SMT output (default: False)"
                    }

  | Coq             { file       :: w ::: String               <?> "Path to file"
                    , solver     :: w ::: Maybe Text           <?> "SMT solver: cvc5 (default) or z3"
                    , smttimeout :: w ::: Maybe Integer        <?> "Timeout given to SMT solver in milliseconds (default: 20000)"
                    , debug      :: w ::: Bool                 <?> "Print verbose SMT output (default: False)"
                    }

  | HEVM            { spec       :: w ::: String               <?> "Path to spec"
                    , sol        :: w ::: Maybe String         <?> "Path to .sol"
                    , code       :: w ::: Maybe ByteString     <?> "Runtime code"
                    , initcode   :: w ::: Maybe ByteString     <?> "Initial code"
                    , contract   :: w ::: String               <?> "Contract name"
                    , solver     :: w ::: Maybe Text           <?> "SMT solver: cvc5 (default) or z3"
                    , smttimeout :: w ::: Maybe Integer        <?> "Timeout given to SMT solver in milliseconds (default: 20000)"
                    , debug      :: w ::: Bool                 <?> "Print verbose SMT output (default: False)"
                    }
 deriving (Generic)

deriving instance ParseField [(Id, String)]
instance ParseRecord (Command Wrapped)
deriving instance Show (Command Unwrapped)


-----------------------
-- *** Dispatch *** ---
-----------------------


main :: IO ()
main = do
    cmd <- unwrapRecord "Act -- Smart contract specifier"
    case cmd of
      Lex f -> lex' f
      Parse f -> parse' f
      Type f solver' smttimeout' debug' -> do
        solver'' <- parseSolver solver'
        type' f solver'' smttimeout' debug'
      Prove file' solver' smttimeout' debug' -> do
        solver'' <- parseSolver solver'
        prove file' solver'' smttimeout' debug'
      Coq f solver' smttimeout' debug' -> do
        solver'' <- parseSolver solver'
        coq' f solver'' smttimeout' debug'
      HEVM spec' sol' code' initcode' contract' solver' smttimeout' debug' -> do
        solver'' <- parseSolver solver'
        hevm spec' (Text.pack contract') sol' code' initcode' solver'' smttimeout' debug'


---------------------------------
-- *** CLI implementation *** ---
---------------------------------


lex' :: FilePath -> IO ()
lex' f = do
  contents <- readFile f
  print $ lexer contents

parse' :: FilePath -> IO ()
parse' f = do
  contents <- readFile f
  validation (prettyErrs contents) print (parse $ lexer contents)

type' :: FilePath -> Solvers.Solver -> Maybe Integer -> Bool -> IO ()
type' f solver' smttimeout' debug' = do
  contents <- readFile f
  proceed contents (enrich <$> compile contents) $ \claims -> do
    checkCases claims solver' smttimeout' debug'
    B.putStrLn $ encode claims

parseSolver :: Maybe Text -> IO Solvers.Solver
parseSolver s = case s of
                  Nothing -> pure Solvers.CVC5
                  Just s' -> case Text.unpack s' of
                              "z3" -> pure Solvers.Z3
                              "cvc5" -> pure Solvers.CVC5
                              input -> render (text $ "unrecognised solver: " <> input) >> exitFailure

prove :: FilePath -> Solvers.Solver -> Maybe Integer -> Bool -> IO ()
prove file' solver' smttimeout' debug' = do
  let config = SMT.SMTConfig solver' (fromMaybe 20000 smttimeout') debug'
  contents <- readFile file'
  proceed contents (enrich <$> compile contents) $ \claims -> do
    checkCases claims solver' smttimeout' debug'
    let
      catModels results = [m | Sat m <- results]
      catErrors results = [e | e@SMT.Error {} <- results]
      catUnknowns results = [u | u@SMT.Unknown {} <- results]

      (<->) :: Doc -> [Doc] -> Doc
      x <-> y = x <$$> line <> (indent 2 . vsep $ y)

      failMsg :: [SMT.SMTResult] -> Doc
      failMsg results
        | not . null . catUnknowns $ results
            = text "could not be proven due to a" <+> (yellow . text $ "solver timeout")
        | not . null . catErrors $ results
            = (red . text $ "failed") <+> "due to solver errors:" <-> ((fmap (text . show)) . catErrors $ results)
        | otherwise
            = (red . text $ "violated") <> colon <-> (fmap pretty . catModels $ results)

      passMsg :: Doc
      passMsg = (green . text $ "holds") <+> (bold . text $ "∎")

      accumulateResults :: (Bool, Doc) -> (Query, [SMT.SMTResult]) -> (Bool, Doc)
      accumulateResults (status, report) (query, results) = (status && holds, report <$$> msg <$$> smt)
        where
          holds = all isPass results
          msg = identifier query <+> if holds then passMsg else failMsg results
          smt = if debug' then line <> getSMT query else empty

    solverInstance <- spawnSolver config
    pcResults <- mapM (runQuery solverInstance) (mkPostconditionQueries claims)
    invResults <- mapM (runQuery solverInstance) (mkInvariantQueries claims)
    stopSolver solverInstance

    let
      invTitle = line <> (underline . bold . text $ "Invariants:") <> line
      invOutput = foldl' accumulateResults (True, empty) invResults

      pcTitle = line <> (underline . bold . text $ "Postconditions:") <> line
      pcOutput = foldl' accumulateResults (True, empty) pcResults

    render $ vsep
      [ ifExists invResults invTitle
      , indent 2 $ snd invOutput
      , ifExists pcResults pcTitle
      , indent 2 $ snd pcOutput
      ]

    unless (fst invOutput && fst pcOutput) exitFailure


coq' :: FilePath -> Solvers.Solver -> Maybe Integer -> Bool -> IO ()
coq' f solver' smttimeout' debug' = do
  contents <- readFile f
  proceed contents (enrich <$> compile contents) $ \claims -> do
    checkCases claims solver' smttimeout' debug' 
    TIO.putStr $ coq claims


hevm :: FilePath -> Text -> Maybe FilePath -> Maybe ByteString -> Maybe ByteString -> Solvers.Solver -> Maybe Integer -> Bool -> IO ()
<<<<<<< HEAD
hevm actspec _ sol' code' initcode' solver' timeout debug' = do
  specContents <- readFile actspec
  let (Act store contracts) = validation (\_ -> error "Too bad") id (enrich <$> compile specContents)
  cmap <- createContractMap contracts

  let opts = if debug' then debugVeriOpts else defaultVeriOpts
=======
hevm actspec cid sol' code' initcode' solver' timeout debug' = do
  let opts = if debug' then debugVeriOpts else defaultVeriOpts
  (initcode'', bytecode) <- getBytecode
  specContents <- readFile actspec
  proceed specContents (enrich <$> compile specContents) $ \act -> do
    checkCases act solver' timeout debug'
    Solvers.withSolvers solver' 1 (naturalFromInteger <$> timeout) $ \solvers -> do
      -- Constructor check
      checkConstructors solvers opts initcode'' bytecode act
      -- Behavours check
      checkBehaviours solvers opts bytecode act
      -- ABI exhaustiveness sheck
      checkAbi solvers opts act bytecode
>>>>>>> 47404a27

  Solvers.withSolvers solver' 1 (naturalFromInteger <$> timeout) $ \solvers ->
    checkContracts solvers opts store cmap
  where

    createContractMap :: [Contract] -> IO (Map Id (Contract, BS.ByteString, BS.ByteString))
    createContractMap contracts = do
      foldM (\cmap spec'@(Contract cnstr _) -> do
                let cid =  _cname cnstr
                (initcode'', runtimecode') <- getBytecode cid -- TODO do not reread the file each time
                pure $ Map.insert cid (spec', initcode'', runtimecode') cmap
            ) mempty contracts

    getBytecode :: Id -> IO (BS.ByteString, BS.ByteString)
    getBytecode cid =
      case (sol', code', initcode') of
        (Just f, Nothing, Nothing) -> do
          solContents  <- TIO.readFile f
<<<<<<< HEAD
          bytecodes (Text.pack cid) solContents
        (Nothing, Just _, Just _) -> render (text "Only Solidity file supported") >> exitFailure -- pure (i, c)
        (Nothing, Nothing, _) -> render (text "No runtime code is given") >> exitFailure
        (Nothing, _, Nothing) -> render (text "No initial code is given") >> exitFailure
        (Just _, Just _, _) -> render (text "Both Solidity file and runtime code are given. Please specify only one.") >> exitFailure
        (Just _, _, Just _) -> render (text "Both Solidity file and initial code are given. Please specify only one.") >> exitFailure
=======
          bytecodes cid solContents
        (Nothing, Just c, Just i) -> pure (i, c)
        (Nothing, Nothing, _) -> render (text "No runtime code is given" <> line) >> exitFailure
        (Nothing, _, Nothing) -> render (text "No initial code is given" <> line) >> exitFailure
        (Just _, Just _, _) -> render (text "Both Solidity file and runtime code are given. Please specify only one." <> line) >> exitFailure
        (Just _, _, Just _) -> render (text "Both Solidity file and initial code are given. Please specify only one." <> line) >> exitFailure
>>>>>>> 47404a27


bytecodes :: Text -> Text -> IO (BS.ByteString, BS.ByteString)
bytecodes cid src = do
  (json, path) <- solidity' src
  let (Contracts sol', _, _) = fromJust $ readStdJSON json
  pure $ ((fromJust . Map.lookup (path <> ":" <> cid) $ sol').creationCode,
          (fromJust . Map.lookup (path <> ":" <> cid) $ sol').runtimeCode)



-------------------
-- *** Util *** ---
-------------------

-- | Fail on error, or proceed with continuation
proceed :: Validate err => String -> err (NonEmpty (Pn, String)) a -> (a -> IO ()) -> IO ()
proceed contents comp continue = validation (prettyErrs contents) continue (comp ^. revalidate)

compile :: String -> Error String Act
compile = pure . annotate <==< typecheck <==< parse . lexer

prettyErrs :: Traversable t => String -> t (Pn, String) -> IO ()
prettyErrs contents errs = mapM_ prettyErr errs >> exitFailure
  where
  prettyErr (pn, msg) | pn == nowhere = do
    hPutStrLn stderr "Internal error:"
    hPutStrLn stderr msg
  prettyErr (pn, msg) | pn == lastPos = do
    let culprit = last $ lines contents
        line' = length (lines contents) - 1
        col  = length culprit
    hPutStrLn stderr $ show line' <> " | " <> culprit
    hPutStrLn stderr $ unpack (Text.replicate (col + length (show line' <> " | ") - 1) " " <> "^")
    hPutStrLn stderr msg
  prettyErr (AlexPn _ line' col, msg) = do
    let cxt = safeDrop (line' - 1) (lines contents)
    hPutStrLn stderr $ msg <> ":"
    hPutStrLn stderr $ show line' <> " | " <> head cxt
    hPutStrLn stderr $ unpack (Text.replicate (col + length (show line' <> " | ") - 1) " " <> "^")
    where
      safeDrop :: Int -> [a] -> [a]
      safeDrop 0 a = a
      safeDrop _ [] = []
      safeDrop _ [a] = [a]
      safeDrop n (_:xs) = safeDrop (n-1) xs<|MERGE_RESOLUTION|>--- conflicted
+++ resolved
@@ -209,31 +209,14 @@
 
 
 hevm :: FilePath -> Text -> Maybe FilePath -> Maybe ByteString -> Maybe ByteString -> Solvers.Solver -> Maybe Integer -> Bool -> IO ()
-<<<<<<< HEAD
 hevm actspec _ sol' code' initcode' solver' timeout debug' = do
   specContents <- readFile actspec
-  let (Act store contracts) = validation (\_ -> error "Too bad") id (enrich <$> compile specContents)
-  cmap <- createContractMap contracts
-
-  let opts = if debug' then debugVeriOpts else defaultVeriOpts
-=======
-hevm actspec cid sol' code' initcode' solver' timeout debug' = do
-  let opts = if debug' then debugVeriOpts else defaultVeriOpts
-  (initcode'', bytecode) <- getBytecode
-  specContents <- readFile actspec
-  proceed specContents (enrich <$> compile specContents) $ \act -> do
-    checkCases act solver' timeout debug'
-    Solvers.withSolvers solver' 1 (naturalFromInteger <$> timeout) $ \solvers -> do
-      -- Constructor check
-      checkConstructors solvers opts initcode'' bytecode act
-      -- Behavours check
-      checkBehaviours solvers opts bytecode act
-      -- ABI exhaustiveness sheck
-      checkAbi solvers opts act bytecode
->>>>>>> 47404a27
-
-  Solvers.withSolvers solver' 1 (naturalFromInteger <$> timeout) $ \solvers ->
-    checkContracts solvers opts store cmap
+  proceed specContents (enrich <$> compile specContents) $ \ (Act store contracts) -> do
+    cmap <- createContractMap contracts
+    let opts = if debug' then debugVeriOpts else defaultVeriOpts
+
+    Solvers.withSolvers solver' 1 (naturalFromInteger <$> timeout) $ \solvers ->
+      checkContracts solvers opts store cmap
   where
 
     createContractMap :: [Contract] -> IO (Map Id (Contract, BS.ByteString, BS.ByteString))
@@ -249,21 +232,12 @@
       case (sol', code', initcode') of
         (Just f, Nothing, Nothing) -> do
           solContents  <- TIO.readFile f
-<<<<<<< HEAD
           bytecodes (Text.pack cid) solContents
         (Nothing, Just _, Just _) -> render (text "Only Solidity file supported") >> exitFailure -- pure (i, c)
-        (Nothing, Nothing, _) -> render (text "No runtime code is given") >> exitFailure
-        (Nothing, _, Nothing) -> render (text "No initial code is given") >> exitFailure
-        (Just _, Just _, _) -> render (text "Both Solidity file and runtime code are given. Please specify only one.") >> exitFailure
-        (Just _, _, Just _) -> render (text "Both Solidity file and initial code are given. Please specify only one.") >> exitFailure
-=======
-          bytecodes cid solContents
-        (Nothing, Just c, Just i) -> pure (i, c)
         (Nothing, Nothing, _) -> render (text "No runtime code is given" <> line) >> exitFailure
         (Nothing, _, Nothing) -> render (text "No initial code is given" <> line) >> exitFailure
         (Just _, Just _, _) -> render (text "Both Solidity file and runtime code are given. Please specify only one." <> line) >> exitFailure
         (Just _, _, Just _) -> render (text "Both Solidity file and initial code are given. Please specify only one." <> line) >> exitFailure
->>>>>>> 47404a27
 
 
 bytecodes :: Text -> Text -> IO (BS.ByteString, BS.ByteString)
