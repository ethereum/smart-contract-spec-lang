--- conflicted
+++ resolved
@@ -209,7 +209,6 @@
 
     isSuccess (EVM.Success _ _ _ _) = True
     isSuccess _ = False
-<<<<<<< HEAD
 
     getBytecode =
       case (sol', code') of
@@ -219,8 +218,6 @@
         (Nothing, Just c) -> pure $ Format.hexByteString "" c
         (Nothing, Nothing) -> error "No EVM input is given. Please provide a Solidity file or EVM bytecode"
         (Just _, Just _) -> error "Both Solidity file and bytecode are given. Please specify only one."
-=======
->>>>>>> fe9dca93
 
 -------------------
 -- *** Util *** ---
