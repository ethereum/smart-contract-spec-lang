--- conflicted
+++ resolved
@@ -162,11 +162,7 @@
   createsFromConstructor constr <> concatMap createsFromBehaviour behvs
 
 createsFromConstructor :: Typed.Constructor -> [Id]
-<<<<<<< HEAD
-createsFromConstructor (Constructor _ _ pre post inv initialStorage rewrites) = nub $
-=======
 createsFromConstructor (Constructor _ _ pre post inv initialStorage) = nub $
->>>>>>> 3d8ad0b1
   concatMap createsFromExp pre
   <> concatMap createsFromExp post
   <> concatMap createsFromInvariant inv
