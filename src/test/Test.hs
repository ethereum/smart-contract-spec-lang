--- conflicted
+++ resolved
@@ -26,11 +26,7 @@
 import Type (typecheck)
 import Print (prettyBehaviour)
 import SMT
-<<<<<<< HEAD
 import Syntax.Annotated hiding (Mode)
-=======
-import RefinedAst
->>>>>>> 1ae05c1e
 
 import Debug.Trace
 import Text.Pretty.Simple
@@ -162,14 +158,7 @@
 
 -- TODO: literals, cat slice, ITE, storage, ByStr
 genExpBytes :: Names -> Int -> ExpoGen (Exp ByteString)
-<<<<<<< HEAD
-genExpBytes names _ = oneof
-  [ ByVar <$> selectName ByteStr names
-  , return $ ByEnv Blockhash
-  ]
-=======
 genExpBytes names _ = ByVar <$> selectName ByteStr names
->>>>>>> 1ae05c1e
 
 -- TODO: ITE, storage
 genExpBool :: Names -> Int -> ExpoGen (Exp Bool)
