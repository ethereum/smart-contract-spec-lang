{-# Language GADTs #-}
{-# Language DataKinds #-}

module Print where

import Prelude hiding (GT, LT)
import Data.ByteString.UTF8 (toString)
import Text.PrettyPrint.ANSI.Leijen hiding ((<$>), brackets)
import System.IO (stdout)

import Data.List

import Syntax
import Syntax.TimeAgnostic


prettyAct :: Act t -> String
prettyAct (Act store contracts)
  =  prettyStore store
  <> unlines (fmap prettyContract contracts)

prettyStore :: Store -> String
prettyStore = show

prettyContract :: Contract t -> String
prettyContract (Contract ctor behvs) = unlines $ intersperse "\n" $ (prettyCtor ctor):(fmap prettyBehaviour behvs)


prettyCtor :: Constructor t -> String
prettyCtor (Constructor name interface pres posts invs initStore stateUpdates)
  =   "constructor of " <> name
  >-< "interface " <> show interface
  <> prettyPre pres
  <> prettyCreates initStore
  <> prettyOther stateUpdates
  <> prettyPost posts
  <> prettyInvs invs
  where
    prettyCreates [] = ""
    prettyCreates s = header "creates" >-< block (prettyUpdate' <$> s)

    prettyOther [] = ""
    prettyOther _ = error "TODO: pretty print otherStorage"

    prettyInvs [] = ""
    prettyInvs _ = error "TODO: pretty print invariants"

    prettyUpdate' (Update _ item e) = prettyItem item <> " := " <> prettyExp e


prettyBehaviour :: Behaviour t -> String
prettyBehaviour (Behaviour name contract interface preconditions cases postconditions stateUpdates returns)
  =   "behaviour " <> name <> " of " <> contract
  >-< "interface " <> (show interface)
  <> prettyPre preconditions
  <> prettyCases cases
  <> prettyStorage stateUpdates
  <> prettyRet returns
  <> prettyPost postconditions
  where
    prettyStorage [] = ""
<<<<<<< HEAD
    prettyStorage s = header "storage" >-< block (prettyState <$> s)
=======
    prettyStorage s = header "storage" >-< block (prettyUpdate <$> s)
>>>>>>> 3d8ad0b1

    prettyRet (Just ret) = header "returns" >-< "  " <> prettyTypedExp ret
    prettyRet Nothing = ""



prettyPre :: [Exp ABoolean t] -> String
prettyPre [] = ""
prettyPre p = header "iff" >-< block (prettyExp <$> p)

prettyCases :: [Exp ABoolean t] -> String
prettyCases [] = ""
prettyCases p = header "case" >-< block (prettyExp <$> p) <> ":"

prettyState :: Rewrite t -> String
prettyState (Constant loc) = prettyLocation loc
prettyState (Rewrite  rew) = prettyUpdate rew

prettyPost :: [Exp ABoolean t] -> String
prettyPost [] = ""
prettyPost p = header "ensures" >-< block (prettyExp <$> p)

header :: String -> String
header s = "\n\n" <> s <> "\n"

block :: [String] -> String
block l = "  " <> intercalate "\n  " l

(>-<) :: String -> String -> String
x >-< y = x <> "\n" <> y

prettyExp :: Exp a t -> String
prettyExp e = case e of

  -- booleans
  Or _ a b -> print2 "or" a b
  Eq _ _ a b -> print2 "==" a b
  LT _ a b -> print2 "<" a b
  GT _ a b -> print2 ">" a b
  LEQ _ a b -> print2 "<=" a b
  GEQ _ a b -> print2 ">=" a b
  And _ a b -> print2 "and" a b
  NEq _ _ a b -> print2 "=/=" a b
  Neg _ a -> "(not " <> prettyExp a <> ")"
  Impl _ a b -> print2 "=>" a b
  LitBool _ b -> if b then "true" else "false"

  -- integers
  Add _ a b -> print2 "+" a b
  Sub _ a b -> print2 "-" a b
  Mul _ a b -> print2 "*" a b
  Div _ a b -> print2 "/" a b
  Mod _ a b -> print2 "%" a b
  Exp _ a b -> print2 "^" a b
  UIntMax _ a -> show $ uintmax a
  UIntMin _ a -> show $ uintmin a
  IntMax _ a -> show $ intmax a
  IntMin _ a -> show $ intmin a
  InRange _ a b -> "inrange(" <> show a <> ", " <> prettyExp b <> ")"
  LitInt _ a -> show a
  IntEnv _ a -> prettyEnv a

  -- bytestrings
  Cat _ a b -> print2 "++" a b
  Slice _ a b c -> (prettyExp a) <> "[" <> (prettyExp b) <> ":" <> (prettyExp c) <> "]"
  ByStr _ a -> a
  ByLit _ a -> toString a
  ByEnv _ a -> prettyEnv a

  -- contracts
  Create _ f ixs -> f <> "(" <> (intercalate "," $ fmap prettyTypedExp ixs) <> ")"

  --polymorphic
  ITE _ a b c -> "(if " <> prettyExp a <> " then " <> prettyExp b <> " else " <> prettyExp c <> ")"
  TEntry _ t a -> timeParens t $ prettyItem a
  Var _ _ _ x -> x
  where
    print2 sym a b = "(" <> prettyExp a <> " " <> sym <> " " <> prettyExp b <> ")"

prettyTypedExp :: TypedExp t -> String
prettyTypedExp (TExp _ e) = prettyExp e

prettyItem :: TStorageItem a t -> String
prettyItem item = contractFromItem item <> "." <> idFromItem item <> concatMap (brackets . prettyTypedExp) (ixsFromItem item)
  where
    brackets str = "[" <> str <> "]"
prettyLocation :: StorageLocation t -> String
prettyLocation (Loc _ item) = prettyItem item

prettyUpdate :: StorageUpdate t -> String
prettyUpdate (Update _ item e) = prettyItem item <> " => " <> prettyExp e

prettyEnv :: EthEnv -> String
prettyEnv e = case e of
  Caller -> "CALLER"
  Callvalue -> "CALLVALUE"
  Calldepth -> "CALLDEPTH"
  Origin -> "ORIGIN"
  Blockhash -> "BLOCKHASH"
  Blocknumber -> "BLOCKNUMBER"
  Difficulty -> "DIFFICULTY"
  Chainid -> "CHAINID"
  Gaslimit -> "GASLIMIT"
  Coinbase -> "COINBASE"
  Timestamp -> "TIMESTAMP"
  This -> "THIS"
  Nonce -> "NONCE"

-- | Invariant predicates are represented internally as a pair of timed
-- expressions, one over the prestate and one over the poststate.  This is good
-- since it keeps untimed expressions away from the various backends, and
-- maintains a nice seperation between the various compilation passes, but
-- unfortunately requires us to strip the timing out if we want to print the
-- invariant in a way that is easily digestible by humans, requiring a less
-- elegant implementation here than might be hoped for...
prettyInvPred :: InvariantPred Timed -> String
prettyInvPred = prettyExp . untime . fst
  where
    untimeTyped :: TypedExp t -> TypedExp Untimed
    untimeTyped (TExp t e) = TExp t (untime e)

    untimeStorageRef :: StorageRef t -> StorageRef Untimed
    untimeStorageRef (SVar p c a) = SVar p c a
    untimeStorageRef (SMapping p e xs) = SMapping p (untimeStorageRef e) (fmap untimeTyped xs)
    untimeStorageRef (SField p e c x) = SField p (untimeStorageRef e) c x

    untime :: Exp a t -> Exp a Untimed
    untime e = case e of
      And p a b   -> And p (untime a) (untime b)
      Or p a b    -> Or p (untime a) (untime b)
      Impl p a b  -> Impl p (untime a) (untime b)
      Eq p t a b  -> Eq p t (untime a) (untime b)
      LT p a b    -> LT p (untime a) (untime b)
      LEQ p a b   -> LEQ p (untime a) (untime b)
      GT p a b    -> GT p (untime a) (untime b)
      GEQ p a b   -> GEQ p (untime a) (untime b)
      NEq p t a b -> NEq p t (untime a) (untime b)
      Neg p a     -> Neg p (untime a)
      Add p a b   -> Add p (untime a) (untime b)
      Sub p a b   -> Sub p (untime a) (untime b)
      Mul p a b   -> Mul p (untime a) (untime b)
      Div p a b   -> Div p (untime a) (untime b)
      Mod p a b   -> Mod p (untime a) (untime b)
      Exp p a b   -> Exp p (untime a) (untime b)
      Cat p a b   -> Cat p (untime a) (untime b)
      ByStr p a   -> ByStr p a
      ByLit p a   -> ByLit p a
      LitInt p a  -> LitInt p a
      IntMin p a  -> IntMin p a
      IntMax p a  -> IntMax p a
      UIntMin p a -> UIntMin p a
      UIntMax p a -> UIntMax p a
      InRange p a b -> InRange p a (untime b)
      LitBool p a -> LitBool p a
      Create p f xs -> Create p f (fmap untimeTyped xs)
      IntEnv p a  -> IntEnv p a
      ByEnv p a   -> ByEnv p a
      ITE p x y z -> ITE p (untime x) (untime y) (untime z)
      Slice p a b c -> Slice p (untime a) (untime b) (untime c)
      TEntry p _ (Item t vt a) -> TEntry p Neither (Item t vt (untimeStorageRef a))
      Var p t at a -> Var p t at a

-- | prints a Doc, with wider output than the built in `putDoc`
render :: Doc -> IO ()
render doc = displayIO stdout (renderPretty 0.9 120 doc)<|MERGE_RESOLUTION|>--- conflicted
+++ resolved
@@ -27,20 +27,16 @@
 
 
 prettyCtor :: Constructor t -> String
-prettyCtor (Constructor name interface pres posts invs initStore stateUpdates)
+prettyCtor (Constructor name interface pres posts invs initStore)
   =   "constructor of " <> name
   >-< "interface " <> show interface
   <> prettyPre pres
   <> prettyCreates initStore
-  <> prettyOther stateUpdates
   <> prettyPost posts
   <> prettyInvs invs
   where
     prettyCreates [] = ""
     prettyCreates s = header "creates" >-< block (prettyUpdate' <$> s)
-
-    prettyOther [] = ""
-    prettyOther _ = error "TODO: pretty print otherStorage"
 
     prettyInvs [] = ""
     prettyInvs _ = error "TODO: pretty print invariants"
@@ -59,11 +55,7 @@
   <> prettyPost postconditions
   where
     prettyStorage [] = ""
-<<<<<<< HEAD
-    prettyStorage s = header "storage" >-< block (prettyState <$> s)
-=======
     prettyStorage s = header "storage" >-< block (prettyUpdate <$> s)
->>>>>>> 3d8ad0b1
 
     prettyRet (Just ret) = header "returns" >-< "  " <> prettyTypedExp ret
     prettyRet Nothing = ""
@@ -77,10 +69,6 @@
 prettyCases :: [Exp ABoolean t] -> String
 prettyCases [] = ""
 prettyCases p = header "case" >-< block (prettyExp <$> p) <> ":"
-
-prettyState :: Rewrite t -> String
-prettyState (Constant loc) = prettyLocation loc
-prettyState (Rewrite  rew) = prettyUpdate rew
 
 prettyPost :: [Exp ABoolean t] -> String
 prettyPost [] = ""
